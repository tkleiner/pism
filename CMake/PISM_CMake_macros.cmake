# This file contains CMake macros used in the root CMakeLists.txt

# Set CMake variables to enable rpath
macro(pism_use_rpath)
  ## Use full RPATH, with this setting Pism libraries cannot be moved after installation
  ## but the correct libraries will always be found regardless of LD_LIBRARY_PATH
  ## in use, i.e. don't skip the full RPATH for the build tree
  set (CMAKE_SKIP_BUILD_RPATH FALSE)
  # when building, don't use the install RPATH already
  # (but later on when installing)
  set (CMAKE_BUILD_WITH_INSTALL_RPATH FALSE) 
  # the RPATH to be used when installing
  set (CMAKE_INSTALL_RPATH "${CMAKE_INSTALL_PREFIX}/${Pism_LIB_DIR}")
  # add the automatically determined parts of the RPATH
  # which point to directories outside the build tree to the install RPATH
  set (CMAKE_INSTALL_RPATH_USE_LINK_PATH TRUE)

  # Mac OS X install_name fix:
  set(CMAKE_MACOSX_RPATH 1)
  set (CMAKE_INSTALL_NAME_DIR "${CMAKE_INSTALL_PREFIX}/${Pism_LIB_DIR}")
endmacro(pism_use_rpath)

# Set CMake variables to disable rpath
macro(pism_dont_use_rpath)
  set (CMAKE_SKIP_BUILD_RPATH TRUE)
  set (CMAKE_BUILD_WITH_INSTALL_RPATH TRUE) 
  set (CMAKE_INSTALL_RPATH "${CMAKE_INSTALL_PREFIX}/${Pism_LIB_DIR}")
  set (CMAKE_INSTALL_RPATH_USE_LINK_PATH FALSE)
endmacro(pism_dont_use_rpath)

# Set CMake variables to ensure that everything is static
macro(pism_strictly_static)
  set (CMAKE_SKIP_RPATH ON CACHE BOOL "Disable RPATH completely")
  set (CMAKE_FIND_LIBRARY_SUFFIXES .a)

  set (BUILD_SHARED_LIBS OFF CACHE BOOL "Build shared Pism libraries" FORCE)

  SET(CMAKE_SHARED_LIBRARY_LINK_C_FLAGS "") # get rid of -rdynamic
  SET(CMAKE_SHARED_LIBRARY_LINK_CXX_FLAGS "") # ditto

  set_property(GLOBAL PROPERTY LINK_SEARCH_END_STATIC 1)
  set(CMAKE_EXE_LINK_DYNAMIC_C_FLAGS)       # remove -Wl,-Bdynamic
  set(CMAKE_EXE_LINK_DYNAMIC_CXX_FLAGS)

  pism_dont_use_rpath()
endmacro(pism_strictly_static)

# Set the revision tag if PISM was checked out using Git.
macro(pism_set_revision_tag_git)
  if (NOT Pism_VERSION)
    if (EXISTS ${Pism_SOURCE_DIR}/.git)
      find_program (GIT_EXECUTABLE git DOC "Git executable")
      mark_as_advanced(GIT_EXECUTABLE)
      execute_process (COMMAND ${GIT_EXECUTABLE} describe --always --match v?.?*
        WORKING_DIRECTORY ${Pism_SOURCE_DIR}
        OUTPUT_VARIABLE Pism_VERSION
        OUTPUT_STRIP_TRAILING_WHITESPACE)
      execute_process (COMMAND ${GIT_EXECUTABLE} --no-pager log -1 "--pretty=format:committed by %an on %ci"
        WORKING_DIRECTORY ${Pism_SOURCE_DIR}
        OUTPUT_VARIABLE Pism_COMMIT_INFO
        OUTPUT_STRIP_TRAILING_WHITESPACE)
      set(Pism_VERSION "${Pism_VERSION} ${Pism_COMMIT_INFO}")
    endif (EXISTS ${Pism_SOURCE_DIR}/.git)
  endif(NOT Pism_VERSION)
endmacro(pism_set_revision_tag_git)

# Set the revision tag if PISM was checked out using Subversion.
macro(pism_set_revision_tag_svn)
  if (NOT Pism_VERSION)
    if (EXISTS ${Pism_SOURCE_DIR}/.svn)
      find_package(Subversion)
      if (SUBVERSION_FOUND)
        Subversion_WC_INFO(${Pism_SOURCE_DIR}/src "Pism")
        set(Pism_VERSION "${Pism_WC_LAST_CHANGED_DATE}")
      endif(SUBVERSION_FOUND)
    endif(EXISTS ${Pism_SOURCE_DIR}/.svn)
  endif(NOT Pism_VERSION)
endmacro(pism_set_revision_tag_svn)

# Set the PISM revision tag
macro(pism_set_revision_tag)
  # Git
  pism_set_revision_tag_git()

  # Subversion
  pism_set_revision_tag_svn()

  # Otherwise...
  if (NOT Pism_VERSION)
    set (Pism_VERSION "no-version-control")
  endif (NOT Pism_VERSION)

  set (Pism_REVISION_TAG "${Pism_BRANCH} ${Pism_VERSION}")

  message(STATUS "Configuring PISM version '${Pism_REVISION_TAG}'")
endmacro(pism_set_revision_tag)

macro(pism_set_install_prefix)
  # Allow setting a custom install prefix using the PISM_PREFIX environment variable.
  string (LENGTH "$ENV{PISM_INSTALL_PREFIX}" INSTALL_PREFIX_LENGTH)
  if (INSTALL_PREFIX_LENGTH)
    set (CMAKE_INSTALL_PREFIX $ENV{PISM_INSTALL_PREFIX} CACHE PATH "PISM install prefix" FORCE)
    message (STATUS "Setting PISM install prefix to ${CMAKE_INSTALL_PREFIX}.")
  endif()

  # Define the directory structure.
  set (Pism_BIN_DIR "bin")
  set (Pism_LIB_DIR "lib")
<<<<<<< HEAD
  set (Pism_SHARE_DIR "share/pism")
=======
>>>>>>> 9111c931
  set (Pism_DOC_DIR "share/doc/pism")
endmacro()

# Set pedantic compiler flags
macro(pism_set_pedantic_flags)
  set (DEFAULT_PEDANTIC_FLAGS "-pedantic -Wall -Wextra -Wno-cast-qual -Wundef -Wshadow -Wpointer-arith -Wno-cast-align -Wwrite-strings -Wno-conversion -Wsign-compare -Wno-redundant-decls -Wno-inline -Wno-long-long -Wmissing-format-attribute -Wmissing-noreturn -Wpacked -Wdisabled-optimization -Wmultichar -Wformat-nonliteral -Wformat-security -Wformat-y2k -Wendif-labels -Winvalid-pch -Wmissing-field-initializers -Wvariadic-macros -Wstrict-aliasing -funit-at-a-time")
  set (DEFAULT_PEDANTIC_CFLAGS "${DEFAULT_PEDANTIC_FLAGS} -std=c99")
  set (DEFAULT_PEDANTIC_CXXFLAGS "${DEFAULT_PEDANTIC_FLAGS} -Woverloaded-virtual")
  set (PEDANTIC_CFLAGS ${DEFAULT_PEDANTIC_CFLAGS} CACHE STRING "Compiler flags to enable pedantic warnings")
  set (PEDANTIC_CXXFLAGS ${DEFAULT_PEDANTIC_CXXFLAGS} CACHE STRING "Compiler flags to enable pedantic warnings for C++")
  mark_as_advanced (PEDANTIC_CFLAGS PEDANTIC_CXXFLAGS)
  set (CMAKE_C_FLAGS_DEBUG "-g ${PEDANTIC_CFLAGS}")
  set (CMAKE_CXX_FLAGS_DEBUG "-g ${PEDANTIC_CXXFLAGS}")
endmacro(pism_set_pedantic_flags)

# Make sure that we don't create .petscrc in $HOME, because this would affect
# all PISM runs by the current user.
macro(pism_check_build_dir_location)
  if (DEFINED ENV{HOME})
    # Don't assume that HOME env var is set.
    file (TO_CMAKE_PATH $ENV{HOME} home_dir)
    file (TO_CMAKE_PATH ${PROJECT_BINARY_DIR} build_dir)

    if (${home_dir} STREQUAL ${build_dir})
      message (FATAL_ERROR
        "\n"
        "The build directory is the same as your $HOME!\n"
        "Buiding PISM here would result in a big mess. "
        "Please create a special build directory and run cmake from there.\n")
    endif()
  endif()
endmacro()

macro(pism_find_prerequisites)
  # PETSc
  find_package (PETSc)
  if (DEFINED PETSC_VERSION)
    # FindPETSc.cmake does not put PETSC_VERSION into the CMake cache,
    # so we save it here.
    set(Pism_PETSC_VERSION ${PETSC_VERSION} CACHE STRING "PETSc version")
    mark_as_advanced(Pism_PETSC_VERSION)
  endif()

  if ((DEFINED PETSC_VERSION) AND (PETSC_VERSION VERSION_LESS 3.3))
    # Force PISM to look for PETSc again if the version we just found
    # is too old:
    set(PETSC_CURRENT "OFF" CACHE BOOL "" FORCE)
    # Stop with an error message.
    message(FATAL_ERROR "\nPISM requires PETSc version 3.3 or newer (found ${PETSC_VERSION}).\n\n")
  endif()

  if ((DEFINED PETSC_VERSION) AND (PETSC_VERSION VERSION_EQUAL 3.6.0))
    # Force PISM to look for PETSc again if the version we just found
    # is not supported
    set(PETSC_CURRENT "OFF" CACHE BOOL "" FORCE)
    # Stop with an error message.
    message(FATAL_ERROR "\nPISM does not support PETSc ${PETSC_VERSION}. Please install PETSc <= 3.5.4 or PETSc > 3.6.0.\n\n")
  endif()

  # MPI
  # Use the PETSc compiler as a hint when looking for an MPI compiler
  # FindMPI.cmake changed between 2.8.4 and 2.8.5, so we try to support both...
  if (${CMAKE_VERSION} VERSION_LESS "2.8.5")
    set (MPI_COMPILER ${PETSC_COMPILER} CACHE FILEPATH "MPI compiler. Used only to detect MPI compilation flags.")
    find_package (MPI REQUIRED)

    set (MPI_C_INCLUDE_PATH "${MPI_INCLUDE_PATH}" CACHE STRING "MPI include directories (semicolon-separated list)")
    set (MPI_C_LIBRARIES "${MPI_LIBRARY};${MPI_EXTRA_LIBRARY}" CACHE STRING "MPI libraries (semicolon-separated list)")
    mark_as_advanced(MPI_C_INCLUDE_PATH MPI_C_LIBRARIES)
    message (STATUS
      "Note: Please upgrade CMake to version 2.8.5 or later if the build fails with undefined symbols related to MPI.")
  else ()
    set (MPI_C_COMPILER ${PETSC_COMPILER} CACHE FILEPATH "MPI compiler. Used only to detect MPI compilation flags.")
    find_package (MPI REQUIRED)
  endif()

  # Other required libraries
  find_package (UDUNITS2 REQUIRED)
  find_package (GSL REQUIRED)
  find_package (NetCDF REQUIRED)

  # Optional libraries
  if (Pism_USE_PNETCDF)
    find_package (PNetCDF)
  endif()
  if (Pism_USE_PARALLEL_HDF5)
    find_package (HDF5 COMPONENTS C HL)
  endif()
  find_package (FFTW REQUIRED)    # NOT optional?
  if (Pism_USE_PROJ4)
    find_package (PROJ4)
  endif()

  # Use TAO included in PETSc 3.5.
  if (Pism_PETSC_VERSION VERSION_LESS "3.5")
    message(STATUS "Disabling TAO-based inversion tools. Install PETSc 3.5 or later to use them.")
  else()
    set (Pism_USE_TAO ON CACHE BOOL "Use TAO in inverse solvers.")
    if (Pism_USE_TAO)
      message(STATUS "PETSc 3.5 and later includes TAO; using it...")
    else()
      message(STATUS "Pism_USE_TAO is OFF. Inverse solvers using the TAO library will not be built.")
    endif()
  endif()

  # Try to find netcdf_par.h. We assume that NetCDF was compiled with
  # parallel I/O if this header is present.
  find_file(NETCDF_PAR_H netcdf_par.h HINTS ${NETCDF_INCLUDES} NO_DEFAULT_PATH)

  # Set default values for build options
  if (NOT NETCDF_PAR_H)
    set (Pism_USE_PARALLEL_NETCDF4 OFF CACHE BOOL "Enables parallel NetCDF-4 I/O." FORCE)
    message(STATUS "Selected NetCDF library does not support parallel I/O.")
  endif()

  if (NOT PNETCDF_FOUND)
    set (Pism_USE_PNETCDF OFF CACHE BOOL "Enables parallel NetCDF-3 I/O using PnetCDF." FORCE)
  endif()

  if (NOT HDF5_FOUND)
    set (Pism_USE_PARALLEL_HDF5 OFF CACHE BOOL "Enables parallel HDF5 I/O." FORCE)
  elseif(NOT HDF5_IS_PARALLEL)
    set (Pism_USE_PARALLEL_HDF5 OFF CACHE BOOL "Enables parallel HDF5 I/O." FORCE)
    message (STATUS "Selected HDF5 library does not support parallel I/O.")
  endif()

  if (PROJ4_FOUND)
    set (Pism_USE_PROJ4 ON CACHE BOOL
      "Use Proj.4 to compute cell areas, longitude, and latitude.")
  endif()

endmacro()

macro(pism_set_dependencies)

  # Set include and library directories for *required* libraries.
  include_directories (
    ${PETSC_INCLUDES}
    ${FFTW_INCLUDE_DIRS}
    ${FFTW_INCLUDES}
    ${GSL_INCLUDES}
    ${UDUNITS2_INCLUDES}
    ${NETCDF_INCLUDES}
    ${MPI_C_INCLUDE_PATH})

  # Use option values to set compiler and linker flags
  set (Pism_EXTERNAL_LIBS "")

  # required libraries
  list (APPEND Pism_EXTERNAL_LIBS
    ${PETSC_LIBRARIES}
    ${UDUNITS2_LIBRARIES}
    ${FFTW_LIBRARIES}
    ${GSL_LIBRARIES}
    ${NETCDF_LIBRARIES}
    ${MPI_C_LIBRARIES})

  # optional libraries
  if (Pism_USE_PROJ4)
    include_directories (${PROJ4_INCLUDES})
    list (APPEND Pism_EXTERNAL_LIBS ${PROJ4_LIBRARIES})
  endif()

  if (Pism_USE_PNETCDF)
    include_directories (${PNETCDF_INCLUDES})
    list (APPEND Pism_EXTERNAL_LIBS ${PNETCDF_LIBRARIES})
  endif()

  # Put HDF5 includes near the beginning of the list. (It is possible that the system has
  # more than one HDF5 library installed--- one serial, built with NetCDF, and one parallel.
  # We want to use the latter.)
  if (Pism_USE_PARALLEL_HDF5)
    include_directories (BEFORE ${HDF5_C_INCLUDE_DIR})
    list (APPEND Pism_EXTERNAL_LIBS ${HDF5_LIBRARIES} ${HDF5_HL_LIBRARIES})
  endif()

  # Hide distracting CMake variables
  mark_as_advanced(file_cmd MPI_LIBRARY MPI_EXTRA_LIBRARY
    CMAKE_OSX_ARCHITECTURES CMAKE_OSX_DEPLOYMENT_TARGET CMAKE_OSX_SYSROOT
    MAKE_EXECUTABLE HDF5_DIR NETCDF_PAR_H)

endmacro()

include(CheckCXXSourceCompiles)

# Check if shared_ptr is in <memory> as std::shared_ptr. If it is not,
# assume that we have to use <tr1/memory> and std::tr1::shared_ptr.
macro(pism_check_shared_ptr)
  set(SHARED_PTR_TEST_SRC "
#include <memory>

int main(int argc, char **argv) {
  std::shared_ptr<double> shared_double(new double);
  return 0;
}
")
  check_cxx_source_compiles("${SHARED_PTR_TEST_SRC}" PISM_SHARED_PTR)
  if (PISM_SHARED_PTR)
    set(Pism_USE_TR1 OFF CACHE BOOL "If 'ON', #include <tr1/memory>, otherwise #include <memory>.")
  else()
    set(Pism_USE_TR1 ON CACHE BOOL "If 'ON', #include <tr1/memory>, otherwise #include <memory>." FORCE)
  endif()
endmacro()<|MERGE_RESOLUTION|>--- conflicted
+++ resolved
@@ -106,10 +106,7 @@
   # Define the directory structure.
   set (Pism_BIN_DIR "bin")
   set (Pism_LIB_DIR "lib")
-<<<<<<< HEAD
   set (Pism_SHARE_DIR "share/pism")
-=======
->>>>>>> 9111c931
   set (Pism_DOC_DIR "share/doc/pism")
 endmacro()
 
