--- conflicted
+++ resolved
@@ -20,138 +20,10 @@
 
 import PISM
 import PISM.invert_ssa
-
-<<<<<<< HEAD
-class Vel2Tauc(PISM.invert_ssa.InvSSAFromInputFile):
-=======
 import numpy as np
 import sys, os, math
 
-class Vel2Tauc(PISM.ssa.SSAFromInputFile):
-  def __init__(self,input_filename,inv_data_filename):
-    PISM.ssa.SSAFromInputFile.__init__(self,input_filename)
-    self.inv_data_filename = inv_data_filename
-
-  def _setFromOptions(self):
-    PISM.ssa.SSAFromInputFile._setFromOptions(self)
-    for o in PISM.OptionsGroup(PISM.Context().com,"","Vel2Tauc"):
-      self.using_zeta_fixed_mask = PISM.optionsFlag("-use_zeta_fixed_mask","Keep tauc constant except where grounded ice is present",default=True)
-
-  def _initGrid(self):
-    # The implementation in PISM.ssa.SSAFromInputFile uses a non-periodic
-    # grid only if the run is regional and "ssa_method=fem" in the config
-    # file.  For inversions, we always use an FEM type method, so for
-    # regional inversions, we always use a non-periodic grid.
-    periodicity = PISM.XY_PERIODIC
-    if self.is_regional:
-      periodicity=PISM.NOT_PERIODIC
-    PISM.util.init_grid_from_file(self.grid,self.boot_file,periodicity);
-
-  def setup(self):
-
-    PISM.ssa.SSAFromInputFile.setup(self)
-
-    vecs = self.modeldata.vecs
-
-    if vecs.has('vel_bc'):
-      self.ssa.set_boundary_conditions(vecs.bc_mask,vecs.vel_bc)
-
-    if vecs.has('zeta_fixed_mask') and self.using_zeta_fixed_mask:
-      self.ssa.set_tauc_fixed_locations(vecs.zeta_fixed_mask)
-
-    self.ssa.init(vecs.asPISMVars())
-
-    # Cache the values of the coefficeints at quadrature points once here.
-    # Subsequent solves will then not need to cache these values.
-    self.ssa.cacheQuadPtValues();
-
-    # YUCK
-    inv_method = self.config.get_string('inv_ssa_method');
-    if inv_method.startswith('tikhonov'):
-      self.ssa.set_functionals()
-
-
-  def _initSSACoefficients(self):
-    self._allocStdSSACoefficients()
-    
-    # Read PISM SSA related state variables
-
-    vecs = self.modeldata.vecs
-    thickness = vecs.thickness; bed = vecs.bed; enthalpy = vecs.enthalpy
-    mask = vecs.ice_mask; surface = vecs.surface
-
-    # Read in the PISM state variables that are used directly in the SSA solver
-    for v in [thickness, bed, enthalpy]:
-      v.regrid(self.boot_file,True)
-  
-    # variables mask and surface are computed from the geometry previously read
-    sea_level = 0 # FIXME setFromOption?
-    gc = PISM.GeometryCalculator(sea_level, self.config)
-    gc.compute(bed,thickness,mask,surface)
-
-    if self.is_regional:
-      vecs.add( PISM.util.standardNoModelMask(self.grid), 'no_model_mask' )
-      vecs.no_model_mask.regrid(self.boot_file,True)
-      vecs.add( vecs.surface, 'usurfstore')
-      vecs.setPISMVarsName('usurfstore','usurfstore')
-
-    if self.config.get_flag('ssa_dirichlet_bc'):
-      vecs.add( PISM.util.standard2dVelocityVec( self.grid, name='_ssa_bc', desc='SSA velocity boundary condition',intent='intent' ), "vel_ssa_bc" )
-      has_u_ssa_bc = PISM.util.fileHasVariable(self.boot_file,'u_ssa_bc');
-      has_v_ssa_bc = PISM.util.fileHasVariable(self.boot_file,'v_ssa_bc');
-      if (not has_u_ssa_bc) or (not has_v_ssa_bc):
-        PISM.verbPrintf(2,grid.com, "Input file '%s' missing Dirichlet boundary data u/v_ssa_bc; using zero default instead." % self.boot_file)
-        vecs.vel_ssa_bc.set(0.)
-      else:
-        vecs.vel_ssa_bc.regrid(self.boot_file,True)
-
-      if self.is_regional:
-        vecs.add( vecs.no_model_mask, 'bc_mask')
-      else:
-        vecs.add( PISM.util.standardBCMask( self.grid ), 'bc_mask' )
-        bc_mask_name = vecs.bc_mask.string_attr("name")
-        if PISM.util.fileHasVariable(self.boot_file,bc_mask_name):
-          vecs.bc_mask.regrid(self.boot_file,True)          
-        else:
-          PISM.verbPrintf(2,grid.com,"Input file '%s' missing Dirichlet location mask '%s'.  Default to no Dirichlet locations." %(self.boot_file,bc_mask_name))
-          vecs.bc_mask.set(0)
-      # We call this variable 'bc_mask' in the python code, it is called
-      # 'bcflag' when passed between pism components, and it has yet
-      # another name when written out to a file.  Anyway, we flag its
-      # export to PISMVars name here.
-      vecs.setPISMVarsName('bc_mask','bcflag')
-
-    vecs.add( PISM.util.standardVelocityMisfitWeight(self.grid) )
-    weight = vecs.vel_misfit_weight
-    weight.regrid(self.inv_data_filename,True)
-
-    if PISM.util.fileHasVariable(self.inv_data_filename,'misfit_element_mask'):
-      vecs.add( PISM.util.standardMisfitElementMask(self.grid) )
-      vecs.misfit_element_mask.regrid(self.inv_data_filename,True)
-    else:
-      raise Exception()
-
-    zeta_fixed_mask = PISM.IceModelVec2Int()
-    zeta_fixed_mask.create(self.grid, 'zeta_fixed_mask', True, self.grid.max_stencil_width);
-    zeta_fixed_mask.set_attrs("model_state", "tauc_unchanging integer mask", "", "");
-    mask_values=[0,1]
-    zeta_fixed_mask.set_attr("flag_values", mask_values);
-    zeta_fixed_mask.set_attr("flag_meanings","tauc_changable tauc_unchangeable");
-    zeta_fixed_mask.output_data_type = PISM.PISM_BYTE;
-    
-    zeta_fixed_mask.set(1);
-    with PISM.util.Access(comm=zeta_fixed_mask,nocomm=mask):
-      mq = PISM.MaskQuery(mask)
-      for (i,j) in self.grid.points():
-        if mq.grounded_ice(i,j):
-          zeta_fixed_mask[i,j] = 0;
-    vecs.add(zeta_fixed_mask)
-
-  def _constructSSA(self):
-    md = self.modeldata
-    self.tauc_param = PISM.invert_ssa.tauc_param_factory.create(self.config)
-    return PISM.invert_ssa.invSSAFactory(md.grid,md.basal,md.enthalpyconverter,self.tauc_param,self.config)
->>>>>>> 2246959a
+class Vel2Tauc(PISM.invert_ssa.InvSSAFromInputFile):
 
   def write(self,filename,append=False):
     if not append:
