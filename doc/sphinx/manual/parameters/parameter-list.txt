--- conflicted
+++ resolved
@@ -68,17 +68,13 @@
    :Option: :opt:`-atmosphere_delta_T_reference_year`
    :Description: Reference year to use when ``atmosphere.delta_T.period`` is active.
 
-<<<<<<< HEAD
-#. :config:`atmosphere.fausto_air_temp.c_ma` (*number*)
-=======
 #. :config:`atmosphere.models` (*string*)
 
    :Value: given
    :Option: :opt:`-atmosphere`
    :Description: Comma-separated list of atmosphere melt models and modifiers.
 
-#. :config:`atmosphere.fausto_air_temp.c_ma` (*scalar*)
->>>>>>> e783d014
+#. :config:`atmosphere.fausto_air_temp.c_ma` (*number*)
 
    :Value: -0.718900 (Kelvin / degree_north)
    :Description: latitude-dependence coefficient for formula (1) in :cite:`Faustoetal2009`
@@ -615,58 +611,33 @@
    :Option: :opt:`-eigen_calving_K`
    :Description: Set proportionality constant to determine calving rate from strain rates.  Note references :cite:`Levermannetal2012`, :cite:`Martinetal2011` use K in range `10^{9}` to `3 \times 10^{11}` m a, that is, `3 \times 10^{16}` to `10^{19}` m s.
 
-<<<<<<< HEAD
-#. :config:`calving.float_kill.calve_near_grounding_line` (*flag*)
-=======
-#. :config:`calving.hayhurst_calving.B_tilde` (*scalar*)
+#. :config:`calving.hayhurst_calving.B_tilde` (*number*)
 
    :Value: 65 ((MPa)^r / year)
    :Description: Effective damage rate :cite:`Mercenier2018`
 
-#. :config:`calving.hayhurst_calving.exponent_r` (*scalar*)
+#. :config:`calving.hayhurst_calving.exponent_r` (*number*)
 
    :Value: 0.430000 (1)
    :Description: Damage law exponent :cite:`Mercenier2018`
 
-#. :config:`calving.hayhurst_calving.sigma_threshold` (*scalar*)
+#. :config:`calving.hayhurst_calving.sigma_threshold` (*number*)
 
    :Value: 0.170000 (MPa)
    :Description: Damage threshold stress :cite:`Mercenier2018`
 
-#. :config:`calving.float_kill.margin_only` (*boolean*)
+#. :config:`calving.float_kill.margin_only` (*flag*)
 
    :Value: no
    :Option: :opt:`-float_kill_margin_only`
    :Description: Apply float_kill at ice margin cells only.
 
-#. :config:`calving.float_kill.calve_near_grounding_line` (*boolean*)
->>>>>>> e783d014
+#. :config:`calving.float_kill.calve_near_grounding_line` (*flag*)
 
    :Value: yes
    :Option: :opt:`-float_kill_calve_near_grounding_line`
    :Description: Calve floating ice near the grounding line.
 
-<<<<<<< HEAD
-#. :config:`calving.float_kill.margin_only` (*flag*)
-
-   :Value: no
-   :Option: :opt:`-float_kill_margin_only`
-   :Description: Apply float_kill at ice margin cells only.
-
-#. :config:`calving.front_retreat.use_cfl` (*flag*)
-
-   :Value: false
-   :Option: :opt:`-calving_cfl`
-   :Description: apply CFL criterion for eigen-calving rate front retreat
-
-#. :config:`calving.front_retreat.wrap_around` (*flag*)
-
-   :Value: false
-   :Option: :opt:`-calving_wrap_around`
-   :Description: If true, wrap around domain boundaries. This may be needed in some regional synthetic geometry setups.
-
-=======
->>>>>>> e783d014
 #. :config:`calving.methods` (*string*)
 
    :Value: *no default*
@@ -685,10 +656,7 @@
    :Option: :opt:`-thickness_calving_threshold_file`
    :Description: Name of the file containing the spatially-variable thickness calving threshold.
 
-<<<<<<< HEAD
-#. :config:`calving.vonmises.sigma_max` (*number*)
-=======
-#. :config:`calving.vonmises_calving.use_custom_flow_law` (*boolean*)
+#. :config:`calving.vonmises_calving.use_custom_flow_law` (*flag*)
 
    :Value: no
    :Option: :opt:`-vonmises_calving_use_custom_flow_law`
@@ -700,40 +668,35 @@
    :Choices: ``arr, arrwarm, gpbld, hooke, isothermal_glen, pb``
    :Description: The custom flow law for the von Mises stress computation
 
-#. :config:`calving.vonmises_calving.Glen_exponent` (*scalar*)
+#. :config:`calving.vonmises_calving.Glen_exponent` (*number*)
 
    :Value: 3 (pure number)
    :Option: :opt:`-vonmises_calving_n`
    :Description: Glen exponent in ice flow law for von Mises calving
 
-#. :config:`calving.vonmises_calving.enhancement_factor` (*scalar*)
+#. :config:`calving.vonmises_calving.enhancement_factor` (*number*)
 
    :Value: 1 (1)
    :Description: Flow enhancement factor used by the flow law in the von Mises stress computation
 
-#. :config:`calving.vonmises_calving.enhancement_factor_interglacial` (*scalar*)
+#. :config:`calving.vonmises_calving.enhancement_factor_interglacial` (*number*)
 
    :Value: 1 (1)
    :Description: Flow enhancement factor used by the flow law in the von Mises stress computation (for ice accumulated during interglacial periods).
 
-#. :config:`calving.vonmises_calving.sigma_max` (*scalar*)
->>>>>>> e783d014
+#. :config:`calving.vonmises_calving.sigma_max` (*number*)
 
    :Value: 1000000 (Pa)
    :Option: :opt:`-vonmises_calving_calving_sigma_max`
    :Description: Set maximum tensile stress.  Note references :cite:`Morlighem2016` use 1.0e6 Pa.
 
-<<<<<<< HEAD
+#. :config:`calving.vonmises_calving.threshold_file` (*string*)
+
+   :Value: *no default*
+   :Option: :opt:`-vonmises_calving_threshold_file`
+   :Description: Name of the file containing the spatially-variable vonmises_calving calving threshold.
+
 #. :config:`input.forcing.buffer_size` (*integer*)
-=======
-#. :config:`calving.vonmises_calving.threshold_file` (*string*)
-
-   :Value: *no default*
-   :Option: :opt:`-vonmises_calving_threshold_file`
-   :Description: Name of the file containing the spatially-variable vonmises_calving calving threshold. 
-
-#. :config:`climate_forcing.buffer_size` (*integer*)
->>>>>>> e783d014
 
    :Value: 60
    :Description: number of 2D climate forcing records to keep in memory; = 5 years of monthly records
@@ -1078,27 +1041,18 @@
    :Option: :opt:`-fracture_softening`
    :Description: epsilon in equation (6) in Albrecht and Levermann, 'Fracture-induced softening for large-scale ice dynamics'
 
-#. :config:`fracture_density.write_fields` (*flag*)
-
-   :Value: no
-   :Option: :opt:`-write_fd_fields`
-   :Description: Writing of fracture density related fields to nc-file.
-
-<<<<<<< HEAD
-#. :config:`geometry.grounded_cell_fraction` (*flag*)
-=======
 #. :config:`frontal_melt.models` (*string*)
 
    :Value: *no default*
    :Option: :opt:`-frontal_melt`
    :Description: Comma-separated list of frontal melt models and modifiers. (Leave empty to disable.)
 
-#. :config:`frontal_melt.include_floating_ice` (*boolean*)
+#. :config:`frontal_melt.include_floating_ice` (*flag*)
 
    :Value: no
    :Description: Apply frontal melt to all grid icy cells next to ocean cells
 
-#. :config:`frontal_melt.constant.melt_rate` (*scalar*)
+#. :config:`frontal_melt.constant.melt_rate` (*number*)
 
    :Value: 1 (m / day)
    :Option: :opt:`-frontal_melt_rate`
@@ -1140,22 +1094,22 @@
    :Option: :opt:`-frontal_melt_given_reference_year`
    :Description: Reference year to use when ``frontal_melt.given.period`` is active.
 
-#. :config:`frontal_melt.routing.parameter_a` (*scalar*)
+#. :config:`frontal_melt.routing.parameter_a` (*number*)
 
    :Value: 0.000300 (m-alpha day^(alpha-1) Celsius-beta)
    :Description: parameter A in eqn. 1 in :cite:`Xu2013`
 
-#. :config:`frontal_melt.routing.parameter_b` (*scalar*)
+#. :config:`frontal_melt.routing.parameter_b` (*number*)
 
    :Value: 0.150000 (m day^(alpha-1) Celsius-beta)
    :Description: parameter B in eqn. 1 in :cite:`Xu2013`
 
-#. :config:`frontal_melt.routing.power_alpha` (*scalar*)
+#. :config:`frontal_melt.routing.power_alpha` (*number*)
 
    :Value: 0.390000 (1)
    :Description: exponent `\alpha` in eqn. 1 in :cite:`Xu2013`
 
-#. :config:`frontal_melt.routing.power_beta` (*scalar*)
+#. :config:`frontal_melt.routing.power_beta` (*number*)
 
    :Value: 1.180000 (1)
    :Description: exponent `\beta` in eqn. 1 in :cite:`Xu2013`
@@ -1178,13 +1132,13 @@
    :Option: :opt:`-frontal_melt_routing_reference_year`
    :Description: Reference year to use when ``frontal_melt.routing.period`` is active.
 
-#. :config:`geometry.front_retreat.wrap_around` (*boolean*)
+#. :config:`geometry.front_retreat.wrap_around` (*flag*)
 
    :Value: false
    :Option: :opt:`-front_retreat_wrap_around`
    :Description: If true, wrap around domain boundaries. This may be needed in some regional synthetic geometry setups.
 
-#. :config:`geometry.front_retreat.use_cfl` (*boolean*)
+#. :config:`geometry.front_retreat.use_cfl` (*flag*)
 
    :Value: false
    :Option: :opt:`-front_retreat_cfl`
@@ -1206,8 +1160,7 @@
    :Value: 0
    :Description: Reference year to use when `geometry.front_retreat.prescribed.period` is active.
 
-#. :config:`geometry.grounded_cell_fraction` (*boolean*)
->>>>>>> e783d014
+#. :config:`geometry.grounded_cell_fraction` (*flag*)
 
    :Value: false
    :Option: :opt:`-subgl`
@@ -1463,35 +1416,56 @@
 
 #. :config:`input.regrid.vars` (*string*)
 
-<<<<<<< HEAD
    :Value: *no default*
    :Option: :opt:`-regrid_vars`
    :Description: Comma-separated list of variables to regrid. Leave empty to regrid all model state variables.
 
-#. :config:`inverse.design.cH1` (*number*)
-=======
-#. :config:`hydrology.surface_input_from_runoff` (*boolean*)
+#. :config:`hydrology.surface_input_from_runoff` (*flag*)
 
    :Value: no
    :Description: Use surface runoff as surface input.
 
-#. :config:`hydrology.routing.include_floating_ice` (*boolean*)
+#. :config:`hydrology.routing.include_floating_ice` (*flag*)
 
    :Value: no
    :Description: Route subglacial water under ice shelves. This may be appropriate if a shelf is close to floatation. Note that this has no effect on ice flow.
 
-#. :config:`hydrology.add_water_input_to_till_storage` (*boolean*)
+#. :config:`hydrology.add_water_input_to_till_storage` (*flag*)
 
    :Value: yes
    :Description: Add surface input to water stored in till. If no it will be added to the transportable water.
 
+#. :config:`hydrology.steady.potential_n_iterations` (*integer*)
+
+   :Value: 1000
+   :Description: maxinum number of iterations to take while pre-processing hydraulic potential
+
+#. :config:`hydrology.steady.potential_delta` (*number*)
+
+   :Value: 10000 (Pa)
+   :Description: potential adjustment used to fill sinks (smaller values require more iterations but produce fewer artifacts)
+
 #. :config:`hydrology.steady.n_iterations` (*integer*)
 
-   :Value: 100
-   :Description: number of iterations taken by the `steady` hydrology model
-
-#. :config:`inverse.design.cH1` (*scalar*)
->>>>>>> e783d014
+   :Value: 7500
+   :Description: maxinum number of iterations to use in while estimating steady-state water flux
+
+#. :config:`hydrology.steady.volume_ratio` (*number*)
+
+   :Value: 0.100000 (1)
+   :Description: water volume ratio used as the stopping criterion
+
+#. :config:`hydrology.steady.input_rate_scaling` (*number*)
+
+   :Value: 1.000000e+07 (seconds)
+   :Description: input rate scaling
+
+#. :config:`hydrology.steady.flux_update_interval` (*number*)
+
+   :Value: 1 (years)
+   :Description: interval between updates of the steady state flux
+
+#. :config:`inverse.design.cH1` (*number*)
 
    :Value: 0 (1)
    :Option: :opt:`-inv_design_cH1`
@@ -1701,7 +1675,7 @@
 #. :config:`ocean.melange_back_pressure_fraction` (*number*)
 
    :Value: 0 (1)
-   :Description: default melange back pressure fraction in the 'contant' ocean model
+   :Description: default melange back pressure fraction
 
 #. :config:`ocean.constant.melt_rate` (*number*)
 
@@ -2063,20 +2037,21 @@
    :Value: ``bwat, bwatvel, climatic_mass_balance, diffusivity, enthalpy, flux, flux_mag, ice_surface_temp, liqfrac, mask, schoofs_theta, strain_rates, taub_mag, tauc, taud_mag, temp_pa, tillwat, topgsmooth, usurf, velbar_mag, velbase_mag, velsurf, velsurf_mag, wvelsurf``
    :Description: Comma-separated list of variables to write to the output (in addition to model_state variables) if 'medium' output size (the default) is selected. Does not include fields written by sub-models.
 
-<<<<<<< HEAD
 #. :config:`output.snapshot.file` (*string*)
-=======
-#. :config:`output.ISMIP6_variables` (*string*)
-
-   :Value: ``lithk, orog, topg, hfgeoubed, acabf, libmassbfgr, libmassbffl, dlithkdt, velsurf, zvelsurf, velbase, zvelbase, velmean, litemptop, litempbotgr, litempbotfl, strbasemag, licalvf, lifmassbf, sftgif, sftgrf, sftflf``
-   :Description: Comma-separated list of variables reported by models participating in ISMIP6 simulations.
-
-#. :config:`output.timeseries.buffer_size` (*integer*)
->>>>>>> e783d014
 
    :Value: *no default*
    :Option: :opt:`-save_file`
    :Description: Snapshot (output) file name (or prefix, if saving to individual files).
+
+#. :config:`output.ISMIP6_extra_variables` (*string*)
+
+   :Value: ``lithk, orog, topg, hfgeoubed, acabf, libmassbfgr, libmassbffl, dlithkdt, velsurf, zvelsurf, velbase, zvelbase, velmean, litemptop, litempbotgr, litempbotfl, strbasemag, licalvf, lifmassbf, sftgif, sftgrf, sftflf``
+   :Description: Comma-separated list of fields reported by models participating in ISMIP6 simulations.
+
+#. :config:`output.ISMIP6_ts_variables` (*string*)
+
+   :Value: ``lim, limnsw, iareagr, iareafl, tendacabf, tendlibmassbf, tendlibmassbffl, tendlicalvf, tendlifmassbf``
+   :Description: Comma-separated list of scalar variables (time series) reported by models participating in ISMIP6 simulations.
 
 #. :config:`output.snapshot.size` (*keyword*)
 
@@ -2120,23 +2095,21 @@
    :Option: :opt:`-ts_times`
    :Description: List or range of times defining reporting time intervals.
 
-<<<<<<< HEAD
 #. :config:`output.timeseries.variables` (*string*)
 
    :Value: *no default*
    :Option: :opt:`-ts_vars`
    :Description: Requested scalar (time-series) diagnostics. Leave empty to save all available diagnostics.
-=======
-#. :config:`output.use_MKS` (*boolean*)
+
+#. :config:`output.use_MKS` (*flag*)
 
    :Value: false
    :Description: Use MKS units in output files.
 
-#. :config:`output.ISMIP6` (*boolean*)
+#. :config:`output.ISMIP6` (*flag*)
 
    :Value: false
    :Description: Follow ISMIP6 conventions (units, variable names, "standard names") when writing output variables.
->>>>>>> e783d014
 
 #. :config:`output.variable_order` (*keyword*)
 
@@ -2403,7 +2376,6 @@
    :Value: 0.200000 (1)
    :Description: The ratio of the basal water pressure and the ice overburden pressure in the Weertman-style sliding parameterization.
 
-<<<<<<< HEAD
 #. :config:`surface.anomaly.file` (*string*)
 
    :Value: *no default*
@@ -2421,13 +2393,12 @@
    :Value: 0
    :Option: :opt:`-surface_anomaly_reference_year`
    :Description: Reference year to use when ``surface.anomaly.period`` is active.
-=======
+
 #. :config:`surface.models` (*string*)
 
    :Value: given
    :Option: :opt:`-surface`
    :Description: Comma-separated list of surface models and modifiers.
->>>>>>> e783d014
 
 #. :config:`surface.cache.update_interval` (*integer*)
 
@@ -2499,12 +2470,11 @@
    :Option: :opt:`-surface_given_reference_year`
    :Description: Reference year to use when ``surface.given.period`` is active.
 
-<<<<<<< HEAD
 #. :config:`surface.given.smb_max` (*number*)
 
    :Value: 91000 (kg m-2 year-1)
    :Description: Maximum climatic mass balance value (used to check input data). Corresponds to 100 m/year ice equivalent.
-=======
+
 #. :config:`surface.ismip6.file` (*string*)
 
    :Value: *no default*
@@ -2527,7 +2497,6 @@
    :Value: *no default*
    :Option: :opt:`-surface_ismip6_reference_file`
    :Description: Name of the file containing reference climate forcing fields.
->>>>>>> e783d014
 
 #. :config:`surface.lapse_rate.file` (*string*)
 
