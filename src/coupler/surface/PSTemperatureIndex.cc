--- conflicted
+++ resolved
@@ -338,7 +338,6 @@
       // the precipitation time series from AtmosphereModel and its modifiers
       m_atmosphere->precip_time_series(i, j, P);
 
-<<<<<<< HEAD
       // convert precipitation from "kg m-2 second-1" to "m second-1" (PDDMassBalance expects
       // accumulation in m/second ice equivalent)
       for (int k = 0; k < Nseries; ++k) {
@@ -346,15 +345,6 @@
         // kg / (m^2 * second) / (kg / m^3) = m / second
       }
 
-
-=======
-      // Atmosphere models provide precipitation in "kg m-2 s-1", but the PDD computation expects
-      // it to be in "m s-1", so we need to multiply by ice density.
-      for (int k = 0; k < Nseries; ++k) {
-        P[k] /= ice_density;
-      }
-
->>>>>>> 48dfd7fb
       // interpolate temperature standard deviation time series
       if (m_sd_file_set == true) {
         m_air_temp_sd.interp(i, j, S);
