--- conflicted
+++ resolved
@@ -57,7 +57,7 @@
     {"tauyz",               Diagnostic::Ptr(new PSB_tauyz(this))}
   };
 
-  if (m_config->get_boolean("output.ISMIP6")) {
+  if (m_config->get_flag("output.ISMIP6")) {
     result["velmean"] = Diagnostic::Ptr(new PSB_velbar(this));
     result["zvelbase"] = Diagnostic::Ptr(new PSB_wvelbase(this));
     result["zvelsurf"] = Diagnostic::Ptr(new PSB_wvelsurf(this));
@@ -78,7 +78,7 @@
 PSB_velbar::PSB_velbar(const StressBalance *m)
   : Diag<StressBalance>(m) {
 
-  auto ismip6 = m_config->get_boolean("output.ISMIP6");
+  auto ismip6 = m_config->get_flag("output.ISMIP6");
 
   // set metadata:
   m_vars = {SpatialVariableMetadata(m_sys, ismip6 ? "xvelmean" : "ubar"),
@@ -129,14 +129,9 @@
 
   set_attrs("magnitude of vertically-integrated horizontal velocity of ice", "",
             "m second-1", "m year-1", 0);
-<<<<<<< HEAD
-  m_vars[0].set_number("_FillValue", convert(m_sys, m_fill_value,
-                                             "m year-1", "m second-1"));
+
+  m_vars[0].set_number("_FillValue", to_internal(m_fill_value));
   m_vars[0].set_number("valid_min", 0.0);
-=======
-  m_vars[0].set_double("_FillValue", to_internal(m_fill_value));
-  m_vars[0].set_double("valid_min", 0.0);
->>>>>>> e783d014
 }
 
 IceModelVec::Ptr PSB_velbar_mag::compute_impl() const {
@@ -175,11 +170,7 @@
 }
 
 IceModelVec::Ptr PSB_flux::compute_impl() const {
-<<<<<<< HEAD
   double H_threshold = m_config->get_number("geometry.ice_free_thickness_standard");
-=======
-  double H_threshold = m_config->get_double("geometry.ice_free_thickness_standard");
->>>>>>> e783d014
 
   IceModelVec2V::Ptr result(new IceModelVec2V(m_grid, "flux", WITHOUT_GHOSTS));
   result->metadata(0) = m_vars[0];
@@ -218,7 +209,6 @@
 
         // ks is "k just below the surface"
         int ks = m_grid->kBelowHeight(H);
-<<<<<<< HEAD
 
         if (ks > 0) {
           Vector2 v0(u[0], v[0]);
@@ -226,15 +216,6 @@
           for (int k = 1; k <= ks; ++k) {
             Vector2 v1(u[k], v[k]);
 
-=======
-
-        if (ks > 0) {
-          Vector2 v0(u[0], v[0]);
-
-          for (int k = 1; k <= ks; ++k) {
-            Vector2 v1(u[k], v[k]);
-
->>>>>>> e783d014
             // trapezoid rule
             Q += (z[k] - z[k - 1]) * 0.5 * (v0 + v1);
 
@@ -266,15 +247,8 @@
   set_attrs("magnitude of vertically-integrated horizontal flux of ice", "",
             "m2 s-1", "m2 year-1", 0);
 
-<<<<<<< HEAD
-  double fill_value = convert(m_sys, m_fill_value,
-                              "m2 year-1", "m2 second-1");
-  m_vars[0].set_number("_FillValue", fill_value);
+  m_vars[0].set_number("_FillValue", to_internal(m_fill_value));
   m_vars[0].set_number("valid_min", 0.0);
-=======
-  m_vars[0].set_double("_FillValue", to_internal(m_fill_value));
-  m_vars[0].set_double("valid_min", 0.0);
->>>>>>> e783d014
 }
 
 IceModelVec::Ptr PSB_flux_mag::compute_impl() const {
@@ -307,32 +281,22 @@
   set_attrs("magnitude of horizontal velocity of ice at base of ice", "",
             "m s-1", "m year-1", 0);
 
-<<<<<<< HEAD
-  double fill_value = convert(m_sys, m_fill_value, "m year-1", "m second-1");
-
-  m_vars[0].set_number("_FillValue", fill_value);
+  m_vars[0].set_number("_FillValue", to_internal(m_fill_value));
   m_vars[0].set_number("valid_min", 0.0);
-=======
-  m_vars[0].set_double("_FillValue", to_internal(m_fill_value));
-  m_vars[0].set_double("valid_min", 0.0);
->>>>>>> e783d014
 }
 
 IceModelVec::Ptr PSB_velbase_mag::compute_impl() const {
-  double fill_value = convert(m_sys, m_fill_value, "m year-1", "m second-1");
-
   IceModelVec2S::Ptr result(new IceModelVec2S(m_grid, "velbase_mag", WITHOUT_GHOSTS));
   result->metadata(0) = m_vars[0];
 
-  auto velbase = IceModelVec2V::ToVector(PSB_velbase(model).compute());
-
-  result->set_to_magnitude(*velbase);
+  result->set_to_magnitude(*IceModelVec2V::ToVector(PSB_velbase(model).compute()));
+
+  double fill_value = to_internal(m_fill_value);
 
   const IceModelVec2CellType &mask = *m_grid->variables().get_2d_cell_type("mask");
 
   IceModelVec::AccessList list{&mask, result.get()};
 
-<<<<<<< HEAD
   for (Points p(*m_grid); p; p.next()) {
     const int i = p.i(), j = p.j();
 
@@ -340,10 +304,6 @@
       (*result)(i, j) = fill_value;
     }
   }
-=======
-  // mask out ice-free areas
-  result->mask_by(*thickness, to_internal(m_fill_value));
->>>>>>> e783d014
 
   return result;
 }
@@ -356,32 +316,22 @@
   set_attrs("magnitude of horizontal velocity of ice at ice surface", "",
             "m s-1", "m year-1", 0);
 
-<<<<<<< HEAD
-  double fill_value = convert(m_sys, m_fill_value, "m year-1", "m second-1");
-
-  m_vars[0].set_number("_FillValue", fill_value);
+  m_vars[0].set_number("_FillValue", to_internal(m_fill_value));
   m_vars[0].set_number("valid_min",  0.0);
-=======
-  m_vars[0].set_double("_FillValue", to_internal(m_fill_value));
-  m_vars[0].set_double("valid_min",  0.0);
->>>>>>> e783d014
 }
 
 IceModelVec::Ptr PSB_velsurf_mag::compute_impl() const {
-  double fill_value = convert(m_sys, m_fill_value, "m year-1", "m second-1");
+  double fill_value = to_internal(m_fill_value);
 
   IceModelVec2S::Ptr result(new IceModelVec2S(m_grid, "velsurf_mag", WITHOUT_GHOSTS));
   result->metadata(0) = m_vars[0];
 
-  auto velsurf = IceModelVec2V::ToVector(PSB_velsurf(model).compute());
-
-  result->set_to_magnitude(*velsurf);
+  result->set_to_magnitude(*IceModelVec2V::ToVector(PSB_velsurf(model).compute()));
 
   const IceModelVec2CellType &mask = *m_grid->variables().get_2d_cell_type("mask");
 
   IceModelVec::AccessList list{&mask, result.get()};
 
-<<<<<<< HEAD
   for (Points p(*m_grid); p; p.next()) {
     const int i = p.i(), j = p.j();
 
@@ -389,10 +339,6 @@
       (*result)(i, j) = fill_value;
     }
   }
-=======
-  // mask out ice-free areas
-  result->mask_by(*thickness, to_internal(m_fill_value));
->>>>>>> e783d014
 
   return result;
 }
@@ -401,7 +347,7 @@
 PSB_velsurf::PSB_velsurf(const StressBalance *m)
   : Diag<StressBalance>(m) {
 
-  auto ismip6 = m_config->get_boolean("output.ISMIP6");
+  auto ismip6 = m_config->get_flag("output.ISMIP6");
 
   // set metadata:
   m_vars = {SpatialVariableMetadata(m_sys, ismip6 ? "xvelsurf" : "uvelsurf"),
@@ -416,21 +362,11 @@
 
   auto large_number = to_internal(1e6);
 
-<<<<<<< HEAD
-  m_vars[0].set_number("valid_min", convert(m_sys, -1e6, "m year-1", "m second-1"));
-  m_vars[0].set_number("valid_max", convert(m_sys, 1e6, "m year-1", "m second-1"));
-  m_vars[0].set_number("_FillValue", fill_value);
-
-  m_vars[1].set_number("valid_min", convert(m_sys, -1e6, "m year-1", "m second-1"));
-  m_vars[1].set_number("valid_max", convert(m_sys, 1e6, "m year-1", "m second-1"));
-  m_vars[1].set_number("_FillValue", fill_value);
-=======
-  m_vars[0].set_doubles("valid_range", {-large_number, large_number});
-  m_vars[0].set_double("_FillValue", to_internal(m_fill_value));
-
-  m_vars[1].set_doubles("valid_range", {-large_number, large_number});
-  m_vars[1].set_double("_FillValue", to_internal(m_fill_value));
->>>>>>> e783d014
+  m_vars[0].set_numbers("valid_range", {-large_number, large_number});
+  m_vars[0].set_number("_FillValue", to_internal(m_fill_value));
+
+  m_vars[1].set_numbers("valid_range", {-large_number, large_number});
+  m_vars[1].set_number("_FillValue", to_internal(m_fill_value));
 }
 
 IceModelVec::Ptr PSB_velsurf::compute_impl() const {
@@ -478,15 +414,10 @@
 
   set_attrs("vertical velocity of ice, relative to geoid", "",
             "m s-1", "m year-1", 0);
-<<<<<<< HEAD
-  m_vars[0].set_number("valid_min", convert(m_sys, -1e6, "m year-1", "m second-1"));
-  m_vars[0].set_number("valid_max", convert(m_sys, 1e6, "m year-1", "m second-1"));
-=======
 
   auto large_number = to_internal(1e6);
 
-  m_vars[0].set_doubles("valid_range", {-large_number, large_number});
->>>>>>> e783d014
+  m_vars[0].set_numbers("valid_range", {-large_number, large_number});
 }
 
 IceModelVec::Ptr PSB_wvel::compute(bool zero_above_ice) const {
@@ -574,7 +505,7 @@
 PSB_wvelsurf::PSB_wvelsurf(const StressBalance *m)
   : Diag<StressBalance>(m) {
 
-  auto ismip6 = m_config->get_boolean("output.ISMIP6");
+  auto ismip6 = m_config->get_flag("output.ISMIP6");
 
   // set metadata:
   m_vars = {SpatialVariableMetadata(m_sys, ismip6 ? "zvelsurf" : "wvelsurf")};
@@ -582,19 +513,11 @@
   set_attrs("vertical velocity of ice at ice surface, relative to the geoid",
             "land_ice_surface_upward_velocity", // InitMIP "standard" name
             "m s-1", "m year-1", 0);
-<<<<<<< HEAD
-  m_vars[0].set_number("valid_min", convert(m_sys, -1e6, "m year-1", "m second-1"));
-  m_vars[0].set_number("valid_max", convert(m_sys, 1e6, "m year-1", "m second-1"));
-
-  double fill_value = convert(m_sys, m_fill_value, "m year-1", "m second-1");
-  m_vars[0].set_number("_FillValue", fill_value);
-=======
 
   auto large_number = to_internal(1e6);
 
-  m_vars[0].set_doubles("valid_range", {-large_number, large_number});
-  m_vars[0].set_double("_FillValue", to_internal(m_fill_value));
->>>>>>> e783d014
+  m_vars[0].set_numbers("valid_range", {-large_number, large_number});
+  m_vars[0].set_number("_FillValue", to_internal(m_fill_value));
 }
 
 IceModelVec::Ptr PSB_wvelsurf::compute_impl() const {
@@ -628,7 +551,7 @@
 PSB_wvelbase::PSB_wvelbase(const StressBalance *m)
   : Diag<StressBalance>(m) {
 
-  auto ismip6 = m_config->get_boolean("output.ISMIP6");
+  auto ismip6 = m_config->get_flag("output.ISMIP6");
 
   // set metadata:
   m_vars = {SpatialVariableMetadata(m_sys, ismip6 ? "zvelbase" : "wvelbase")};
@@ -636,19 +559,11 @@
   set_attrs("vertical velocity of ice at the base of ice, relative to the geoid",
             "land_ice_basal_upward_velocity", // InitMIP "standard" name
             "m s-1", "m year-1", 0);
-<<<<<<< HEAD
-  m_vars[0].set_number("valid_min", convert(m_sys, -1e6, "m year-1", "m second-1"));
-  m_vars[0].set_number("valid_max", convert(m_sys, 1e6, "m year-1", "m second-1"));
-
-  double fill_value = convert(m_sys, m_fill_value, "m year-1", "m second-1");
-  m_vars[0].set_number("_FillValue", fill_value);
-=======
 
   auto large_number = to_internal(1e6);
 
-  m_vars[0].set_doubles("valid_range", {-large_number, large_number});
-  m_vars[0].set_double("_FillValue", to_internal(m_fill_value));
->>>>>>> e783d014
+  m_vars[0].set_numbers("valid_range", {-large_number, large_number});
+  m_vars[0].set_number("_FillValue", to_internal(m_fill_value));
 }
 
 IceModelVec::Ptr PSB_wvelbase::compute_impl() const {
@@ -680,7 +595,7 @@
 PSB_velbase::PSB_velbase(const StressBalance *m)
   : Diag<StressBalance>(m) {
 
-  auto ismip6 = m_config->get_boolean("output.ISMIP6");
+  auto ismip6 = m_config->get_flag("output.ISMIP6");
 
   // set metadata:
   m_vars = {SpatialVariableMetadata(m_sys, ismip6 ? "xvelbase" : "uvelbase"),
@@ -696,21 +611,11 @@
   auto fill_value = to_internal(m_fill_value);
   auto large_number = to_internal(1e6);
 
-<<<<<<< HEAD
-  m_vars[0].set_number("valid_min", convert(m_sys, -1e6, "m year-1", "m second-1"));
-  m_vars[0].set_number("valid_max", convert(m_sys, 1e6, "m year-1", "m second-1"));
+  m_vars[0].set_numbers("valid_range", {-large_number, large_number});
+  m_vars[1].set_numbers("valid_range", {-large_number, large_number});
+
   m_vars[0].set_number("_FillValue", fill_value);
-
-  m_vars[1].set_number("valid_min", convert(m_sys, -1e6, "m year-1", "m second-1"));
-  m_vars[1].set_number("valid_max", convert(m_sys, 1e6, "m year-1", "m second-1"));
   m_vars[1].set_number("_FillValue", fill_value);
-=======
-  m_vars[0].set_doubles("valid_range", {-large_number, large_number});
-  m_vars[1].set_doubles("valid_range", {-large_number, large_number});
-
-  m_vars[0].set_double("_FillValue", fill_value);
-  m_vars[1].set_double("_FillValue", fill_value);
->>>>>>> e783d014
 }
 
 IceModelVec::Ptr PSB_velbase::compute_impl() const {
@@ -1158,7 +1063,7 @@
 
   std::shared_ptr<const rheology::FlowLaw> flow_law;
 
-  if (m_config->get_boolean("calving.vonmises_calving.use_custom_flow_law")) {
+  if (m_config->get_flag("calving.vonmises_calving.use_custom_flow_law")) {
     EnthalpyConverter::Ptr EC = m_grid->ctx()->enthalpy_converter();
     rheology::FlowLawFactory factory("calving.vonmises_calving.", m_config, EC);
     flow_law = factory.create();
