--- conflicted
+++ resolved
@@ -57,70 +57,6 @@
 */
 
 
-<<<<<<< HEAD
-MohrCoulombYieldStress::MohrCoulombYieldStress(IceGrid::ConstPtr g,
-                                               hydrology::Hydrology *hydro)
-  : YieldStress(g), m_hydrology(hydro) {
-
-  m_till_phi.create(m_grid, "tillphi", WITHOUT_GHOSTS);
-  m_till_phi.set_attrs("model_state",
-                       "friction angle for till under grounded ice sheet",
-                       "degrees", "");
-  // in this model; need not be time-independent in general
-
-  if (m_config->get_boolean("basal_yield_stress.add_transportable_water")) {
-    m_bwat.create(m_grid, "bwat_for_MohrCoulomb", WITHOUT_GHOSTS);
-    m_bwat.set_attrs("internal",
-                     "copy of transportable water thickness held by MohrCoulombYieldStress",
-                     "m", "");
-  }
-
-  //! Optimzation of till friction angle for given target surface elevation, analogous to
-  // Pollard et al. (2012), TC 6(5), "A simple inverse method for the distribution of basal
-  // sliding coefficients under ice sheets, applied to Antarctica"
-
-  m_iterative_phi = m_config->get_boolean("basal_yield_stress.mohr_coulomb.iterative_phi.enabled");
-
-  if (m_iterative_phi) {
-
-    m_usurf.create(m_grid, "usurf",
-              WITH_GHOSTS);
-    m_usurf.set_attrs("internal",
-                 "surface elevation",
-                 "m", "surface_altitude");
-
-    m_target_usurf.create(m_grid, "target_usurf",
-              WITH_GHOSTS);
-    m_target_usurf.set_attrs("internal",
-                 "target surface elevation",
-                 "m", "target_surface_altitude");
-    m_target_usurf.set_time_independent(true);
-
-    m_diff_usurf.create(m_grid, "diff_usurf",
-              WITH_GHOSTS);
-    m_diff_usurf.set_attrs("internal",
-                 "surface elevation anomaly",
-                 "m", "");
-
-    m_diff_mask.create(m_grid, "diff_mask",
-              WITH_GHOSTS);
-    m_diff_mask.set_attrs("internal",
-                 "mask for till phi iteration",
-                 "", "");
-  } else {
-    m_till_phi.set_time_independent(true);
-  }
-
-}
-
-MohrCoulombYieldStress::~MohrCoulombYieldStress() {
-  // empty
-}
-
-
-//! Initialize the pseudo-plastic till mechanical model.
-=======
->>>>>>> 9964da54
 /*!
 The pseudo-plastic till basal resistance model is governed by this power law
 equation,
@@ -161,8 +97,6 @@
   m_till_phi.set_attrs("model_state",
                        "friction angle for till under grounded ice sheet",
                        "degrees", "degrees", "", 0);
-  m_till_phi.set_time_independent(true);
-  // in this model; need not be time-independent in general
 
   {
     std::string hydrology_tillwat_max = "hydrology.tillwat_max";
@@ -176,15 +110,49 @@
     }
   }
 
+  //! Optimzation of till friction angle for given target surface elevation, analogous to
+  // Pollard et al. (2012), TC 6(5), "A simple inverse method for the distribution of basal
+  // sliding coefficients under ice sheets, applied to Antarctica"
+
+  m_iterative_phi = m_config->get_flag("basal_yield_stress.mohr_coulomb.iterative_phi.enabled");
+
+  if (m_iterative_phi) {
+
+    m_usurf.create(m_grid, "usurf",
+              WITH_GHOSTS);
+    m_usurf.set_attrs("internal",
+                 "surface elevation",
+                 "m", "m", "surface_altitude", 0);
+
+    m_target_usurf.create(m_grid, "target_usurf",
+              WITH_GHOSTS);
+    m_target_usurf.set_attrs("internal",
+                 "target surface elevation",
+                 "m", "m", "target_surface_altitude", 0);
+    m_target_usurf.set_time_independent(true);
+
+    m_diff_usurf.create(m_grid, "diff_usurf",
+              WITH_GHOSTS);
+    m_diff_usurf.set_attrs("internal",
+                 "surface elevation anomaly",
+                 "m", "m", "", 0);
+
+    m_diff_mask.create(m_grid, "diff_mask",
+              WITH_GHOSTS);
+    m_diff_mask.set_attrs("internal",
+                 "mask for till phi iteration",
+                 "", "", "", 0);
+  } else {
+    m_till_phi.set_time_independent(true);
+  }
+
+
   auto delta_file = m_config->get_string("basal_yield_stress.mohr_coulomb.delta.file");
 
-<<<<<<< HEAD
   InputOptions opts = process_input_options(m_grid->com, m_config);
 
-  const double till_phi_default = m_config->get_double("basal_yield_stress.mohr_coulomb.till_phi_default");
-
-  if (m_config->get_boolean("basal_yield_stress.mohr_coulomb.topg_to_phi.enabled")) {
-=======
+  const double till_phi_default = m_config->get_number("basal_yield_stress.mohr_coulomb.till_phi_default");
+
   if (not delta_file.empty()) {
     ForcingOptions opt(*m_grid->ctx(), "basal_yield_stress.mohr_coulomb.delta");
 
@@ -193,7 +161,6 @@
     bool periodic = opt.period > 0;
 
     File file(m_grid->com, opt.filename, PISM_NETCDF3, PISM_READONLY);
->>>>>>> 9964da54
 
     m_delta = IceModelVec2T::ForcingField(m_grid,
                                           file,
@@ -255,16 +222,14 @@
     m_till_phi.regrid(input_file, OPTIONAL, till_phi_default);
   }
 
-<<<<<<< HEAD
     //Optimization scheme for till friction angle anlogous to Pollard et al. (2012) /////////
-  m_iterative_phi = m_config->get_boolean("basal_yield_stress.mohr_coulomb.iterative_phi.enabled");
-  options::String iterative_phi_file("-iterative_phi_file",
-                                   "Turn on the iterative till friction angle computation"
-                                   " which uses target surface elevation from file",
-                                   "", options::ALLOW_EMPTY);
-
-  if (iterative_phi_file.is_set()) {
-    if (not iterative_phi_file->empty()) {
+  m_iterative_phi = m_config->get_flag("basal_yield_stress.mohr_coulomb.iterative_phi.enabled");
+
+  auto iterative_phi_file = m_config->get_string("basal_yield_stress.mohr_coulomb.iterative_phi.file");
+
+
+  //if (iterative_phi_file.is_set()) {
+    if (not iterative_phi_file.empty()) {
 
       m_log->message(2, "* Initializing the iterative till friction angle optimization...\n");
 
@@ -275,28 +240,33 @@
 
     } else {
 
-      m_log->message(2, "* No file set to read target surface elevation from... take 's'\n",opts.filename.c_str());
-      m_usurf.regrid(opts.filename, CRITICAL);
+      m_log->message(2, "* No file set to read target surface elevation from... take 's'\n", input_file.filename().c_str());
+      m_usurf.regrid(input_file, CRITICAL);
       m_target_usurf.copy_from(m_usurf); 
     }
 
-    dt_phi_inv = m_config->get_double("basal_yield_stress.mohr_coulomb.iterative_phi.dt","seconds");
+    dt_phi_inv = m_config->get_number("basal_yield_stress.mohr_coulomb.iterative_phi.dt","seconds");
 
     double start_time = m_grid->ctx()->time()->start();
     m_last_time = start_time,
     m_last_inverse_time = start_time;
 
-    iterative_phi_step(*m_grid->variables().get_2d_scalar("surface_altitude"),
-                       *m_grid->variables().get_2d_scalar("bedrock_altitude"),
-                       *m_grid->variables().get_2d_cell_type("mask"));
-  }
+    //iterative_phi_step(*m_grid->variables().get_2d_scalar("surface_altitude"),
+    //                   *m_grid->variables().get_2d_scalar("bedrock_altitude"),
+    //                   *m_grid->variables().get_2d_cell_type("mask"));
+    iterative_phi_step(inputs.geometry->ice_surface_elevation,
+                       inputs.geometry->bed_elevation,
+                       inputs.geometry->cell_type);
+
+
+
+  //}
 
   // regrid if requested, regardless of how initialized
   regrid("MohrCoulombYieldStress", m_till_phi);
-=======
+
   finish_initialization(inputs);
 }
->>>>>>> 9964da54
 
 void MohrCoulombYieldStress::init_impl(const YieldStressInputs &inputs) {
   double till_phi_default = m_config->get_number("basal_yield_stress.mohr_coulomb.till_phi_default");
@@ -345,27 +315,12 @@
   m_basal_yield_stress.define(output);
   m_till_phi.define(output);
 
-  if (m_iterative_phi) {
-    m_target_usurf.define(output);
-    m_diff_usurf.define(output);
-    m_diff_mask.define(output);
-  }
-}
-
-<<<<<<< HEAD
-
-void MohrCoulombYieldStress::write_model_state_impl(const PIO &output) const {
-=======
+}
+
 void MohrCoulombYieldStress::write_model_state_impl(const File &output) const {
   m_basal_yield_stress.write(output);
->>>>>>> 9964da54
   m_till_phi.write(output);
 
-  if (m_iterative_phi) {
-    m_target_usurf.write(output);
-    m_diff_usurf.write(output);
-    m_diff_mask.write(output);
-  }
 }
 
 //! Update the till yield stress for use in the pseudo-plastic till basal stress
@@ -398,9 +353,6 @@
 becomes @f$ s = (W + W_{till}) / W_{till}^{max} @f$,
 that is, the water amount is the sum @f$ W+W_{till} @f$.
  */
-<<<<<<< HEAD
-void MohrCoulombYieldStress::update_impl(const YieldStressInputs &inputs, double t, double dt) {
-=======
 void MohrCoulombYieldStress::update_impl(const YieldStressInputs &inputs,
                                          double t, double dt) {
   (void) t;
@@ -408,7 +360,6 @@
 
   bool slippery_grounding_lines = m_config->get_flag("basal_yield_stress.slippery_grounding_lines"),
        add_transportable_water  = m_config->get_flag("basal_yield_stress.add_transportable_water");
->>>>>>> 9964da54
 
   const double
     ice_density      = m_config->get_number("constants.ice.density"),
@@ -426,11 +377,6 @@
     &W_subglacial  = *inputs.subglacial_water_thickness,
     &ice_thickness = inputs.geometry->ice_thickness;
 
-<<<<<<< HEAD
-  if (add_transportable_water) {
-    m_bwat.copy_from(*inputs.subglacial_water_thickness);
-  }
-
   // simple inversion method for till friction angle ////////////////////////////////////////////
   if (m_iterative_phi) {
 
@@ -451,10 +397,7 @@
   }
   ///////////////////////////////////////////////////////////////////////////////////////////////
 
-  const IceModelVec2CellType &mask           = inputs.geometry->cell_type;
-=======
   const IceModelVec2CellType &cell_type      = inputs.geometry->cell_type;
->>>>>>> 9964da54
   const IceModelVec2S        &bed_topography = inputs.geometry->bed_elevation;
   const IceModelVec2S        &sea_level      = inputs.geometry->sea_level_elevation;
 
@@ -612,7 +555,7 @@
                                                 const IceModelVec2S &bed_topography,
                                                 const IceModelVec2CellType &mask) {
 
-  if (not m_config->get_boolean("basal_yield_stress.mohr_coulomb.iterative_phi.enabled")) {
+  if (not m_config->get_flag("basal_yield_stress.mohr_coulomb.iterative_phi.enabled")) {
     throw RuntimeError::formatted(PISM_ERROR_LOCATION,
                                   "basal_yield_stress.mohr_coulomb.iterative_phi.enabled is not set");
   }
@@ -626,14 +569,14 @@
   m_diff_mask.set(1.0);
 
   const double
-        h_inv = m_config->get_double("basal_yield_stress.mohr_coulomb.iterative_phi.h_inv"),
-    dhdt_conv = m_config->get_double("basal_yield_stress.mohr_coulomb.iterative_phi.dh_conv"),
-         dphi = m_config->get_double("basal_yield_stress.mohr_coulomb.iterative_phi.dphi"),
-      phi_min = m_config->get_double("basal_yield_stress.mohr_coulomb.iterative_phi.phi_min"),
-    phi_minup = m_config->get_double("basal_yield_stress.mohr_coulomb.iterative_phi.phi_minup"),
-     phi_max  = m_config->get_double("basal_yield_stress.mohr_coulomb.iterative_phi.phi_max"),
-     topg_min = m_config->get_double("basal_yield_stress.mohr_coulomb.iterative_phi.topg_min"), 
-     topg_max = m_config->get_double("basal_yield_stress.mohr_coulomb.iterative_phi.topg_max");
+        h_inv = m_config->get_number("basal_yield_stress.mohr_coulomb.iterative_phi.h_inv"),
+    dhdt_conv = m_config->get_number("basal_yield_stress.mohr_coulomb.iterative_phi.dh_conv"),
+         dphi = m_config->get_number("basal_yield_stress.mohr_coulomb.iterative_phi.dphi"),
+      phi_min = m_config->get_number("basal_yield_stress.mohr_coulomb.iterative_phi.phi_min"),
+    phi_minup = m_config->get_number("basal_yield_stress.mohr_coulomb.iterative_phi.phi_minup"),
+     phi_max  = m_config->get_number("basal_yield_stress.mohr_coulomb.iterative_phi.phi_max"),
+     topg_min = m_config->get_number("basal_yield_stress.mohr_coulomb.iterative_phi.topg_min"), 
+     topg_max = m_config->get_number("basal_yield_stress.mohr_coulomb.iterative_phi.topg_max");
 
   double slope = (phi_minup - phi_min) / (topg_max - topg_min);
 
