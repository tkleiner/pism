// Copyright (C) 2012-2015 PISM Authors
//
// This file is part of PISM.
//
// PISM is free software; you can redistribute it and/or modify it under the
// terms of the GNU General Public License as published by the Free Software
// Foundation; either version 3 of the License, or (at your option) any later
// version.
//
// PISM is distributed in the hope that it will be useful, but WITHOUT ANY
// WARRANTY; without even the implied warranty of MERCHANTABILITY or FITNESS
// FOR A PARTICULAR PURPOSE.  See the GNU General Public License for more
// details.
//
// You should have received a copy of the GNU General Public License
// along with PISM; if not, write to the Free Software
// Foundation, Inc., 51 Franklin St, Fifth Floor, Boston, MA  02110-1301  USA


#include "hydrology_diagnostics.hh"

namespace pism {

Hydrology_bwat::Hydrology_bwat(Hydrology *m)
  : Diag<Hydrology>(m) {
  m_vars.push_back(NCSpatialVariable(m_grid.config.get_unit_system(), "bwat", m_grid));
  set_attrs("thickness of transportable water in subglacial layer", "", "m", "m", 0);
}

IceModelVec::Ptr Hydrology_bwat::compute() {
  IceModelVec2S::Ptr result(new IceModelVec2S);
  result->create(m_grid, "bwat", WITHOUT_GHOSTS);
  result->metadata() = m_vars[0];
  result->write_in_glaciological_units = true;
  model->subglacial_water_thickness(*result);
  return result;
}

Hydrology_bwp::Hydrology_bwp(Hydrology *m)
  : Diag<Hydrology>(m) {
  m_vars.push_back(NCSpatialVariable(m_grid.config.get_unit_system(), "bwp", m_grid));
  set_attrs("pressure of transportable water in subglacial layer", "", "Pa", "Pa", 0);
}


IceModelVec::Ptr Hydrology_bwp::compute() {
  IceModelVec2S::Ptr result(new IceModelVec2S);
  result->create(m_grid, "bwp", WITHOUT_GHOSTS);
  result->metadata() = m_vars[0];
  result->write_in_glaciological_units = true;
  model->subglacial_water_pressure(*result);
  return result;
}


Hydrology_bwprel::Hydrology_bwprel(Hydrology *m)
  : Diag<Hydrology>(m) {
  m_vars.push_back(NCSpatialVariable(m_grid.config.get_unit_system(), "bwprel", m_grid));
  set_attrs("pressure of transportable water in subglacial layer as fraction of the overburden pressure", "",
            "", "", 0);
  m_vars[0].set_double("_FillValue", m_grid.config.get("fill_value"));
}


<<<<<<< HEAD
IceModelVec::Ptr Hydrology_bwprel::compute() {
  double fill_value = m_grid.config.get("fill_value");

  IceModelVec2S::Ptr result(new IceModelVec2S);
  result->create(m_grid, "bwprel", WITHOUT_GHOSTS);
  result->metadata(0) = m_vars[0];

  IceModelVec2S Po;
  Po.create(m_grid, "Po_temporary", WITHOUT_GHOSTS);

  model->subglacial_water_pressure(*result);
  model->overburden_pressure(Po);
=======
PetscErrorCode Hydrology_bwprel::compute(IceModelVec* &output) {
  PetscErrorCode ierr;
  double fill = grid.config.get("fill_value");

  IceModelVec2S *result = new IceModelVec2S;
  ierr = result->create(grid, "bwprel", WITHOUT_GHOSTS); CHKERRQ(ierr);
  result->metadata() = vars[0];

  IceModelVec2S Po;             // de-allocated at the end of scope
  ierr = Po.create(grid, "Po_temporary", WITHOUT_GHOSTS); CHKERRQ(ierr);

  ierr = model->subglacial_water_pressure(*result); CHKERRQ(ierr);
  ierr = model->overburden_pressure(Po); CHKERRQ(ierr);
>>>>>>> 5c15fcfb

  IceModelVec::AccessList list;
  list.add(*result);
  list.add(Po);
<<<<<<< HEAD
  for (Points p(m_grid); p; p.next()) {
    const int i = p.i(), j = p.j();

    if (Po(i,j) > 0.0) {
      (*result)(i,j) /= Po(i,j);
    } else {
      (*result)(i,j) = fill_value;
    }
=======
  for (Points p(grid); p; p.next()) {
    const int i = p.i(), j = p.j();

    if (Po(i,j) > 0.0)
      (*result)(i,j) /= Po(i,j);
    else
      (*result)(i,j) = fill;
>>>>>>> 5c15fcfb
  }

  return result;
}


Hydrology_effbwp::Hydrology_effbwp(Hydrology *m)
  : Diag<Hydrology>(m) {
  m_vars.push_back(NCSpatialVariable(m_grid.config.get_unit_system(), "effbwp", m_grid));
  set_attrs("effective pressure of transportable water in subglacial layer (overburden pressure minus water pressure)",
            "", "Pa", "Pa", 0);
}


<<<<<<< HEAD
IceModelVec::Ptr Hydrology_effbwp::compute() {

  IceModelVec2S::Ptr result(new IceModelVec2S);
  result->create(m_grid, "effbwp", WITHOUT_GHOSTS);
  result->metadata() = m_vars[0];

  IceModelVec2S P;
  P.create(m_grid, "P_temporary", WITHOUT_GHOSTS);
=======
PetscErrorCode Hydrology_effbwp::compute(IceModelVec* &output) {
  PetscErrorCode ierr;
  IceModelVec2S *result = new IceModelVec2S;
  ierr = result->create(grid, "effbwp", WITHOUT_GHOSTS); CHKERRQ(ierr);
  result->metadata() = vars[0];

  IceModelVec2S P;              // de-allocated at the end of scope
  ierr = P.create(grid, "P_temporary", WITHOUT_GHOSTS); CHKERRQ(ierr);

  ierr = model->subglacial_water_pressure(P); CHKERRQ(ierr);
  ierr = model->overburden_pressure(*result); CHKERRQ(ierr);
  ierr = result->add(-1.0, P); CHKERRQ(ierr);  // result <-- result + (-1.0) P = Po - P
>>>>>>> 5c15fcfb

  model->subglacial_water_pressure(P);
  model->overburden_pressure(*result);
  result->add(-1.0, P);  // result <-- result + (-1.0) P = Po - P

  return result;
}


Hydrology_hydrobmelt::Hydrology_hydrobmelt(Hydrology *m)
  : Diag<Hydrology>(m) {
  m_vars.push_back(NCSpatialVariable(m_grid.config.get_unit_system(), "hydrobmelt", m_grid));
  set_attrs("the version of bmelt seen by the hydrology model",
            "", "m s-1", "m/year", 0);
}


IceModelVec::Ptr Hydrology_hydrobmelt::compute() {
  IceModelVec2S::Ptr result(new IceModelVec2S);
  result->create(m_grid, "hydrobmelt", WITHOUT_GHOSTS);
  result->metadata(0) = m_vars[0];
  result->write_in_glaciological_units = true;

  // the value reported diagnostically is merely the last value filled
  (model->bmelt_local).copy_to(*result);

  return result;
}


Hydrology_hydroinput::Hydrology_hydroinput(Hydrology *m)
  : Diag<Hydrology>(m) {
  m_vars.push_back(NCSpatialVariable(m_grid.config.get_unit_system(), "hydroinput", m_grid));
  set_attrs("total water input into subglacial hydrology layer",
            "", "m s-1", "m/year", 0);
}


IceModelVec::Ptr Hydrology_hydroinput::compute() {
  IceModelVec2S::Ptr result(new IceModelVec2S);
  result->create(m_grid, "hydroinput", WITHOUT_GHOSTS);
  result->metadata() = m_vars[0];
  result->write_in_glaciological_units = true;

  // the value reported diagnostically is merely the last value filled
  (model->total_input).copy_to(*result);

  return result;
}


Hydrology_wallmelt::Hydrology_wallmelt(Hydrology *m)
  : Diag<Hydrology>(m) {
  m_vars.push_back(NCSpatialVariable(m_grid.config.get_unit_system(), "wallmelt", m_grid));
  set_attrs("wall melt into subglacial hydrology layer from (turbulent) dissipation of energy in transportable water",
            "", "m s-1", "m/year", 0);
}


IceModelVec::Ptr Hydrology_wallmelt::compute() {
  IceModelVec2S::Ptr result(new IceModelVec2S);
  result->create(m_grid, "wallmelt", WITHOUT_GHOSTS);
  result->metadata() = m_vars[0];
  result->write_in_glaciological_units = true;

  model->wall_melt(*result);

  return result;
}


MCHydrology_ice_free_land_loss_cumulative::MCHydrology_ice_free_land_loss_cumulative(
          RoutingHydrology *m, IceGrid &g, Vars &my_vars)
      : TSDiag<RoutingHydrology>(m, g, my_vars) {
  ts = new DiagnosticTimeseries(&grid, "hydro_ice_free_land_loss_cumulative", time_dimension_name);
  ts->get_metadata().set_units("kg");
  ts->get_dimension_metadata().set_units(time_units);
  ts->get_metadata().set_string("long_name",
                                "cumulative liquid water loss from subglacial hydrology into cells with mask as ice free land");
}

PetscErrorCode MCHydrology_ice_free_land_loss_cumulative::update(double a, double b) {
  return ts->append(model->ice_free_land_loss_cumulative, a, b);
}

MCHydrology_ice_free_land_loss::MCHydrology_ice_free_land_loss(
          RoutingHydrology *m, IceGrid &g, Vars &my_vars)
      : TSDiag<RoutingHydrology>(m, g, my_vars) {
  ts = new DiagnosticTimeseries(&grid, "hydro_ice_free_land_loss", time_dimension_name);
  ts->get_metadata().set_units("kg s-1");
  ts->get_dimension_metadata().set_units(time_units);
  ts->get_metadata().set_string("long_name",
                                "rate of liquid water loss from subglacial hydrology into cells with mask as ice free land");
  ts->rate_of_change = true;
}

PetscErrorCode MCHydrology_ice_free_land_loss::update(double a, double b) {
  return ts->append(model->ice_free_land_loss_cumulative, a, b);
}

MCHydrology_ocean_loss_cumulative::MCHydrology_ocean_loss_cumulative(
          RoutingHydrology *m, IceGrid &g, Vars &my_vars)
      : TSDiag<RoutingHydrology>(m, g, my_vars) {
  ts = new DiagnosticTimeseries(&grid, "hydro_ocean_loss_cumulative", time_dimension_name);
  ts->get_metadata().set_units("kg");
  ts->get_dimension_metadata().set_units(time_units);
  ts->get_metadata().set_string("long_name",
                                "cumulative liquid water loss from subglacial hydrology into cells with mask as ocean");
}

PetscErrorCode MCHydrology_ocean_loss_cumulative::update(double a, double b) {
  return ts->append(model->ocean_loss_cumulative, a, b);
}

MCHydrology_ocean_loss::MCHydrology_ocean_loss(
          RoutingHydrology *m, IceGrid &g, Vars &my_vars)
      : TSDiag<RoutingHydrology>(m, g, my_vars) {
  ts = new DiagnosticTimeseries(&grid, "hydro_ocean_loss", time_dimension_name);
  ts->get_metadata().set_units("kg s-1");
  ts->get_dimension_metadata().set_units(time_units);
  ts->get_metadata().set_string("long_name",
                                "rate of liquid water loss from subglacial hydrology into cells with mask as ocean");
  ts->rate_of_change = true;
}

PetscErrorCode MCHydrology_ocean_loss::update(double a, double b) {
  return ts->append(model->ocean_loss_cumulative, a, b);
}

MCHydrology_negative_thickness_gain_cumulative::MCHydrology_negative_thickness_gain_cumulative(
          RoutingHydrology *m, IceGrid &g, Vars &my_vars)
      : TSDiag<RoutingHydrology>(m, g, my_vars) {
  ts = new DiagnosticTimeseries(&grid, "hydro_negative_thickness_gain_cumulative", time_dimension_name);
  ts->get_metadata().set_units("kg");
  ts->get_dimension_metadata().set_units(time_units);
  ts->get_metadata().set_string("long_name",
                                "cumulative non-conserving liquid water gain from subglacial hydrology transportable water thickness coming out negative during time step, and being projected up to zero");
}

PetscErrorCode MCHydrology_negative_thickness_gain_cumulative::update(double a, double b) {
  return ts->append(model->negative_thickness_gain_cumulative, a, b);
}

MCHydrology_negative_thickness_gain::MCHydrology_negative_thickness_gain(
          RoutingHydrology *m, IceGrid &g, Vars &my_vars)
      : TSDiag<RoutingHydrology>(m, g, my_vars) {
  ts = new DiagnosticTimeseries(&grid, "hydro_negative_thickness_gain", time_dimension_name);
  ts->get_metadata().set_units("kg s-1");
  ts->get_dimension_metadata().set_units(time_units);
  ts->get_metadata().set_string("long_name",
                                "rate of non-conserving liquid water gain from subglacial hydrology transportable water thickness coming out negative during time step, and being projected up to zero");
  ts->rate_of_change = true;
}

PetscErrorCode MCHydrology_negative_thickness_gain::update(double a, double b) {
  return ts->append(model->negative_thickness_gain_cumulative, a, b);
}

MCHydrology_null_strip_loss_cumulative::MCHydrology_null_strip_loss_cumulative(
          RoutingHydrology *m, IceGrid &g, Vars &my_vars)
      : TSDiag<RoutingHydrology>(m, g, my_vars) {
  ts = new DiagnosticTimeseries(&grid, "hydro_null_strip_loss_cumulative", time_dimension_name);
  ts->get_metadata().set_units("kg");
  ts->get_dimension_metadata().set_units(time_units);
  ts->get_metadata().set_string("long_name",
                                "cumulative liquid water loss from subglacial hydrology into cells inside the null strip");
}

PetscErrorCode MCHydrology_null_strip_loss_cumulative::update(double a, double b) {
  return ts->append(model->null_strip_loss_cumulative, a, b);
}

MCHydrology_null_strip_loss::MCHydrology_null_strip_loss(
          RoutingHydrology *m, IceGrid &g, Vars &my_vars)
      : TSDiag<RoutingHydrology>(m, g, my_vars) {
  ts = new DiagnosticTimeseries(&grid, "hydro_null_strip_loss", time_dimension_name);
  ts->get_metadata().set_units("kg s-1");
  ts->get_dimension_metadata().set_units(time_units);
  ts->get_metadata().set_string("long_name",
                                "rate of liquid water loss from subglacial hydrology into cells inside the null strip");
  ts->rate_of_change = true;
}

PetscErrorCode MCHydrology_null_strip_loss::update(double a, double b) {
  return ts->append(model->null_strip_loss_cumulative, a, b);
}

} // end of namespace pism<|MERGE_RESOLUTION|>--- conflicted
+++ resolved
@@ -62,7 +62,6 @@
 }
 
 
-<<<<<<< HEAD
 IceModelVec::Ptr Hydrology_bwprel::compute() {
   double fill_value = m_grid.config.get("fill_value");
 
@@ -75,26 +74,10 @@
 
   model->subglacial_water_pressure(*result);
   model->overburden_pressure(Po);
-=======
-PetscErrorCode Hydrology_bwprel::compute(IceModelVec* &output) {
-  PetscErrorCode ierr;
-  double fill = grid.config.get("fill_value");
-
-  IceModelVec2S *result = new IceModelVec2S;
-  ierr = result->create(grid, "bwprel", WITHOUT_GHOSTS); CHKERRQ(ierr);
-  result->metadata() = vars[0];
-
-  IceModelVec2S Po;             // de-allocated at the end of scope
-  ierr = Po.create(grid, "Po_temporary", WITHOUT_GHOSTS); CHKERRQ(ierr);
-
-  ierr = model->subglacial_water_pressure(*result); CHKERRQ(ierr);
-  ierr = model->overburden_pressure(Po); CHKERRQ(ierr);
->>>>>>> 5c15fcfb
 
   IceModelVec::AccessList list;
   list.add(*result);
   list.add(Po);
-<<<<<<< HEAD
   for (Points p(m_grid); p; p.next()) {
     const int i = p.i(), j = p.j();
 
@@ -103,15 +86,6 @@
     } else {
       (*result)(i,j) = fill_value;
     }
-=======
-  for (Points p(grid); p; p.next()) {
-    const int i = p.i(), j = p.j();
-
-    if (Po(i,j) > 0.0)
-      (*result)(i,j) /= Po(i,j);
-    else
-      (*result)(i,j) = fill;
->>>>>>> 5c15fcfb
   }
 
   return result;
@@ -126,7 +100,6 @@
 }
 
 
-<<<<<<< HEAD
 IceModelVec::Ptr Hydrology_effbwp::compute() {
 
   IceModelVec2S::Ptr result(new IceModelVec2S);
@@ -135,20 +108,6 @@
 
   IceModelVec2S P;
   P.create(m_grid, "P_temporary", WITHOUT_GHOSTS);
-=======
-PetscErrorCode Hydrology_effbwp::compute(IceModelVec* &output) {
-  PetscErrorCode ierr;
-  IceModelVec2S *result = new IceModelVec2S;
-  ierr = result->create(grid, "effbwp", WITHOUT_GHOSTS); CHKERRQ(ierr);
-  result->metadata() = vars[0];
-
-  IceModelVec2S P;              // de-allocated at the end of scope
-  ierr = P.create(grid, "P_temporary", WITHOUT_GHOSTS); CHKERRQ(ierr);
-
-  ierr = model->subglacial_water_pressure(P); CHKERRQ(ierr);
-  ierr = model->overburden_pressure(*result); CHKERRQ(ierr);
-  ierr = result->add(-1.0, P); CHKERRQ(ierr);  // result <-- result + (-1.0) P = Po - P
->>>>>>> 5c15fcfb
 
   model->subglacial_water_pressure(P);
   model->overburden_pressure(*result);
@@ -220,120 +179,112 @@
 }
 
 
-MCHydrology_ice_free_land_loss_cumulative::MCHydrology_ice_free_land_loss_cumulative(
-          RoutingHydrology *m, IceGrid &g, Vars &my_vars)
-      : TSDiag<RoutingHydrology>(m, g, my_vars) {
-  ts = new DiagnosticTimeseries(&grid, "hydro_ice_free_land_loss_cumulative", time_dimension_name);
-  ts->get_metadata().set_units("kg");
-  ts->get_dimension_metadata().set_units(time_units);
-  ts->get_metadata().set_string("long_name",
+MCHydrology_ice_free_land_loss_cumulative::MCHydrology_ice_free_land_loss_cumulative(RoutingHydrology *m)
+      : TSDiag<RoutingHydrology>(m) {
+  m_ts = new DiagnosticTimeseries(&m_grid, "hydro_ice_free_land_loss_cumulative", m_time_dimension_name);
+  m_ts->metadata().set_units("kg");
+  m_ts->dimension_metadata().set_units(m_time_units);
+  m_ts->metadata().set_string("long_name",
                                 "cumulative liquid water loss from subglacial hydrology into cells with mask as ice free land");
 }
 
-PetscErrorCode MCHydrology_ice_free_land_loss_cumulative::update(double a, double b) {
-  return ts->append(model->ice_free_land_loss_cumulative, a, b);
-}
-
-MCHydrology_ice_free_land_loss::MCHydrology_ice_free_land_loss(
-          RoutingHydrology *m, IceGrid &g, Vars &my_vars)
-      : TSDiag<RoutingHydrology>(m, g, my_vars) {
-  ts = new DiagnosticTimeseries(&grid, "hydro_ice_free_land_loss", time_dimension_name);
-  ts->get_metadata().set_units("kg s-1");
-  ts->get_dimension_metadata().set_units(time_units);
-  ts->get_metadata().set_string("long_name",
+void MCHydrology_ice_free_land_loss_cumulative::update(double a, double b) {
+  m_ts->append(model->ice_free_land_loss_cumulative, a, b);
+}
+
+MCHydrology_ice_free_land_loss::MCHydrology_ice_free_land_loss(RoutingHydrology *m)
+      : TSDiag<RoutingHydrology>(m) {
+  m_ts = new DiagnosticTimeseries(&m_grid, "hydro_ice_free_land_loss", m_time_dimension_name);
+  m_ts->metadata().set_units("kg s-1");
+  m_ts->dimension_metadata().set_units(m_time_units);
+  m_ts->metadata().set_string("long_name",
                                 "rate of liquid water loss from subglacial hydrology into cells with mask as ice free land");
-  ts->rate_of_change = true;
-}
-
-PetscErrorCode MCHydrology_ice_free_land_loss::update(double a, double b) {
-  return ts->append(model->ice_free_land_loss_cumulative, a, b);
-}
-
-MCHydrology_ocean_loss_cumulative::MCHydrology_ocean_loss_cumulative(
-          RoutingHydrology *m, IceGrid &g, Vars &my_vars)
-      : TSDiag<RoutingHydrology>(m, g, my_vars) {
-  ts = new DiagnosticTimeseries(&grid, "hydro_ocean_loss_cumulative", time_dimension_name);
-  ts->get_metadata().set_units("kg");
-  ts->get_dimension_metadata().set_units(time_units);
-  ts->get_metadata().set_string("long_name",
+  m_ts->rate_of_change = true;
+}
+
+void MCHydrology_ice_free_land_loss::update(double a, double b) {
+  m_ts->append(model->ice_free_land_loss_cumulative, a, b);
+}
+
+MCHydrology_ocean_loss_cumulative::MCHydrology_ocean_loss_cumulative(RoutingHydrology *m)
+      : TSDiag<RoutingHydrology>(m) {
+  m_ts = new DiagnosticTimeseries(&m_grid, "hydro_ocean_loss_cumulative", m_time_dimension_name);
+  m_ts->metadata().set_units("kg");
+  m_ts->dimension_metadata().set_units(m_time_units);
+  m_ts->metadata().set_string("long_name",
                                 "cumulative liquid water loss from subglacial hydrology into cells with mask as ocean");
 }
 
-PetscErrorCode MCHydrology_ocean_loss_cumulative::update(double a, double b) {
-  return ts->append(model->ocean_loss_cumulative, a, b);
-}
-
-MCHydrology_ocean_loss::MCHydrology_ocean_loss(
-          RoutingHydrology *m, IceGrid &g, Vars &my_vars)
-      : TSDiag<RoutingHydrology>(m, g, my_vars) {
-  ts = new DiagnosticTimeseries(&grid, "hydro_ocean_loss", time_dimension_name);
-  ts->get_metadata().set_units("kg s-1");
-  ts->get_dimension_metadata().set_units(time_units);
-  ts->get_metadata().set_string("long_name",
+void MCHydrology_ocean_loss_cumulative::update(double a, double b) {
+  m_ts->append(model->ocean_loss_cumulative, a, b);
+}
+
+MCHydrology_ocean_loss::MCHydrology_ocean_loss(RoutingHydrology *m)
+      : TSDiag<RoutingHydrology>(m) {
+  m_ts = new DiagnosticTimeseries(&m_grid, "hydro_ocean_loss", m_time_dimension_name);
+  m_ts->metadata().set_units("kg s-1");
+  m_ts->dimension_metadata().set_units(m_time_units);
+  m_ts->metadata().set_string("long_name",
                                 "rate of liquid water loss from subglacial hydrology into cells with mask as ocean");
-  ts->rate_of_change = true;
-}
-
-PetscErrorCode MCHydrology_ocean_loss::update(double a, double b) {
-  return ts->append(model->ocean_loss_cumulative, a, b);
-}
-
-MCHydrology_negative_thickness_gain_cumulative::MCHydrology_negative_thickness_gain_cumulative(
-          RoutingHydrology *m, IceGrid &g, Vars &my_vars)
-      : TSDiag<RoutingHydrology>(m, g, my_vars) {
-  ts = new DiagnosticTimeseries(&grid, "hydro_negative_thickness_gain_cumulative", time_dimension_name);
-  ts->get_metadata().set_units("kg");
-  ts->get_dimension_metadata().set_units(time_units);
-  ts->get_metadata().set_string("long_name",
+  m_ts->rate_of_change = true;
+}
+
+void MCHydrology_ocean_loss::update(double a, double b) {
+  m_ts->append(model->ocean_loss_cumulative, a, b);
+}
+
+MCHydrology_negative_thickness_gain_cumulative::MCHydrology_negative_thickness_gain_cumulative(RoutingHydrology *m)
+      : TSDiag<RoutingHydrology>(m) {
+  m_ts = new DiagnosticTimeseries(&m_grid, "hydro_negative_thickness_gain_cumulative", m_time_dimension_name);
+  m_ts->metadata().set_units("kg");
+  m_ts->dimension_metadata().set_units(m_time_units);
+  m_ts->metadata().set_string("long_name",
                                 "cumulative non-conserving liquid water gain from subglacial hydrology transportable water thickness coming out negative during time step, and being projected up to zero");
 }
 
-PetscErrorCode MCHydrology_negative_thickness_gain_cumulative::update(double a, double b) {
-  return ts->append(model->negative_thickness_gain_cumulative, a, b);
-}
-
-MCHydrology_negative_thickness_gain::MCHydrology_negative_thickness_gain(
-          RoutingHydrology *m, IceGrid &g, Vars &my_vars)
-      : TSDiag<RoutingHydrology>(m, g, my_vars) {
-  ts = new DiagnosticTimeseries(&grid, "hydro_negative_thickness_gain", time_dimension_name);
-  ts->get_metadata().set_units("kg s-1");
-  ts->get_dimension_metadata().set_units(time_units);
-  ts->get_metadata().set_string("long_name",
+void MCHydrology_negative_thickness_gain_cumulative::update(double a, double b) {
+  m_ts->append(model->negative_thickness_gain_cumulative, a, b);
+}
+
+MCHydrology_negative_thickness_gain::MCHydrology_negative_thickness_gain(RoutingHydrology *m)
+      : TSDiag<RoutingHydrology>(m) {
+  m_ts = new DiagnosticTimeseries(&m_grid, "hydro_negative_thickness_gain", m_time_dimension_name);
+  m_ts->metadata().set_units("kg s-1");
+  m_ts->dimension_metadata().set_units(m_time_units);
+  m_ts->metadata().set_string("long_name",
                                 "rate of non-conserving liquid water gain from subglacial hydrology transportable water thickness coming out negative during time step, and being projected up to zero");
-  ts->rate_of_change = true;
-}
-
-PetscErrorCode MCHydrology_negative_thickness_gain::update(double a, double b) {
-  return ts->append(model->negative_thickness_gain_cumulative, a, b);
-}
-
-MCHydrology_null_strip_loss_cumulative::MCHydrology_null_strip_loss_cumulative(
-          RoutingHydrology *m, IceGrid &g, Vars &my_vars)
-      : TSDiag<RoutingHydrology>(m, g, my_vars) {
-  ts = new DiagnosticTimeseries(&grid, "hydro_null_strip_loss_cumulative", time_dimension_name);
-  ts->get_metadata().set_units("kg");
-  ts->get_dimension_metadata().set_units(time_units);
-  ts->get_metadata().set_string("long_name",
+  m_ts->rate_of_change = true;
+}
+
+void MCHydrology_negative_thickness_gain::update(double a, double b) {
+  m_ts->append(model->negative_thickness_gain_cumulative, a, b);
+}
+
+MCHydrology_null_strip_loss_cumulative::MCHydrology_null_strip_loss_cumulative(RoutingHydrology *m)
+      : TSDiag<RoutingHydrology>(m) {
+  m_ts = new DiagnosticTimeseries(&m_grid, "hydro_null_strip_loss_cumulative", m_time_dimension_name);
+  m_ts->metadata().set_units("kg");
+  m_ts->dimension_metadata().set_units(m_time_units);
+  m_ts->metadata().set_string("long_name",
                                 "cumulative liquid water loss from subglacial hydrology into cells inside the null strip");
 }
 
-PetscErrorCode MCHydrology_null_strip_loss_cumulative::update(double a, double b) {
-  return ts->append(model->null_strip_loss_cumulative, a, b);
-}
-
-MCHydrology_null_strip_loss::MCHydrology_null_strip_loss(
-          RoutingHydrology *m, IceGrid &g, Vars &my_vars)
-      : TSDiag<RoutingHydrology>(m, g, my_vars) {
-  ts = new DiagnosticTimeseries(&grid, "hydro_null_strip_loss", time_dimension_name);
-  ts->get_metadata().set_units("kg s-1");
-  ts->get_dimension_metadata().set_units(time_units);
-  ts->get_metadata().set_string("long_name",
+void MCHydrology_null_strip_loss_cumulative::update(double a, double b) {
+  m_ts->append(model->null_strip_loss_cumulative, a, b);
+}
+
+MCHydrology_null_strip_loss::MCHydrology_null_strip_loss(RoutingHydrology *m)
+      : TSDiag<RoutingHydrology>(m) {
+  m_ts = new DiagnosticTimeseries(&m_grid, "hydro_null_strip_loss", m_time_dimension_name);
+  m_ts->metadata().set_units("kg s-1");
+  m_ts->dimension_metadata().set_units(m_time_units);
+  m_ts->metadata().set_string("long_name",
                                 "rate of liquid water loss from subglacial hydrology into cells inside the null strip");
-  ts->rate_of_change = true;
-}
-
-PetscErrorCode MCHydrology_null_strip_loss::update(double a, double b) {
-  return ts->append(model->null_strip_loss_cumulative, a, b);
+  m_ts->rate_of_change = true;
+}
+
+void MCHydrology_null_strip_loss::update(double a, double b) {
+  m_ts->append(model->null_strip_loss_cumulative, a, b);
 }
 
 } // end of namespace pism