// Copyright (C) 2009-2014 Andreas Aschwanden and Ed Bueler and Constantine Khroulev
//
// This file is part of PISM.
//
// PISM is free software; you can redistribute it and/or modify it under the
// terms of the GNU General Public License as published by the Free Software
// Foundation; either version 3 of the License, or (at your option) any later
// version.
//
// PISM is distributed in the hope that it will be useful, but WITHOUT ANY
// WARRANTY; without even the implied warranty of MERCHANTABILITY or FITNESS
// FOR A PARTICULAR PURPOSE.  See the GNU General Public License for more
// details.
//
// You should have received a copy of the GNU General Public License
// along with PISM; if not, write to the Free Software
// Foundation, Inc., 51 Franklin St, Fifth Floor, Boston, MA  02110-1301  USA

#include "enthSystem.hh"
#include <gsl/gsl_math.h>
#include "PISMConfig.hh"
#include "iceModelVec.hh"
#include "enthalpyConverter.hh"

namespace pism {

enthSystemCtx::enthSystemCtx(const PISMConfig &config,
                             IceModelVec3 &my_Enth3,
                             double my_dx,  double my_dy,
                             double my_dt,  double my_dz,
                             int my_Mz, std::string my_prefix,
                             EnthalpyConverter *my_EC)
  : columnSystemCtx(my_Mz, my_prefix), EC(my_EC) {  // <- critical: sets size of sys
  Mz = my_Mz;

  // set some values so we can check if init was called
  nu       = -1.0;
  R_cold   = -1.0;
  R_temp   = -1.0;
  m_lambda = -1.0;
  for (int i=0; i<2; ++i) {
    a0[i] = GSL_NAN;
    a1[i] = GSL_NAN;
    b[i]  = GSL_NAN;
  }

  ice_rho = config.get("ice_density");
  ice_c   = config.get("ice_specific_heat_capacity");
  ice_k   = config.get("ice_thermal_conductivity");
  p_air   = config.get("surface_pressure");

  ice_K   = ice_k / ice_c;
  ice_K0  = ice_K * config.get("enthalpy_temperate_conductivity_ratio");

  u = new double[Mz];
  v = new double[Mz];
  w = new double[Mz];
  Enth   = new double[Mz];
  Enth_s = new double[Mz]; // enthalpy of pressure-melting-point
  strain_heating = new double[Mz];

  R.resize(Mz);

  Enth3 = &my_Enth3;  // points to IceModelVec3

  dx = my_dx;
  dy = my_dy;
  dt = my_dt;
  dz = my_dz;
  nu = dt / dz;

  R_factor = dt / (PetscSqr(dz) * ice_rho);
  R_cold = ice_K * R_factor;
  R_temp = ice_K0 * R_factor;

  if (config.get_flag("use_temperature_dependent_thermal_conductivity"))
    k_depends_on_T = true;
  else
    k_depends_on_T = false;

  // check if c(T) is a constant function:
  if (EC->c_from_T(260) != EC->c_from_T(270))
    c_depends_on_T = true;
  else
    c_depends_on_T = false;
}


enthSystemCtx::~enthSystemCtx() {
  delete [] u;
  delete [] v;
  delete [] w;
  delete [] strain_heating;
  delete [] Enth_s;
  delete [] Enth;
}

/*!
  In this implementation \f$k\f$ does not depend on temperature.
 */
double enthSystemCtx::k_from_T(double T) {

  if (k_depends_on_T)
    return 9.828 * exp(-0.0057 * T);

  return ice_k;
}

PetscErrorCode enthSystemCtx::initThisColumn(int my_i, int my_j, bool my_ismarginal,
                                             double my_ice_thickness,
                                             IceModelVec3 *u3,
                                             IceModelVec3 *v3,
                                             IceModelVec3 *w3,
                                             IceModelVec3 *strain_heating3) {
  PetscErrorCode ierr;

  ice_thickness = my_ice_thickness;
  ismarginal    = my_ismarginal;

  // m_ks = Number of layers in the column (there will be one additional variable)
  m_ks = static_cast<int>(floor(ice_thickness/dz));
  ierr = setIndicesAndClearThisColumn(my_i, my_j, m_ks); CHKERRQ(ierr);

#if (PISM_DEBUG==1)
  // check if ks is valid
  if ((m_ks < 0) || (m_ks >= Mz)) {
    PetscPrintf(PETSC_COMM_SELF,
                "ERROR: ks = %d computed at i = %d, j = %d is invalid,"
                " possibly because of invalid ice thickness (%f meters) or dz (%f meters).\n",
                m_ks, i, j, ice_thickness, dz);
    SETERRQ(PETSC_COMM_SELF, 1, "invalid ks");
  }
#endif

  if (m_ks == 0)
    return 0;

  ierr = u3->getValColumn(i, j, m_ks, u); CHKERRQ(ierr);
  ierr = v3->getValColumn(i, j, m_ks, v); CHKERRQ(ierr);
  ierr = w3->getValColumn(i, j, m_ks, w); CHKERRQ(ierr);
  ierr = strain_heating3->getValColumn(i, j, m_ks, strain_heating); CHKERRQ(ierr);

  ierr = Enth3->getValColumn(i, j, m_ks, Enth); CHKERRQ(ierr);
  ierr = compute_enthalpy_CTS(); CHKERRQ(ierr);

  m_lambda = compute_lambda();

  ierr = assemble_R(); CHKERRQ(ierr);
  return 0;
}

//! Compute the CTS (Cold/Temperate Transition Surface) value of enthalpy in an ice column.
/*!
Return argument Enth_s[Mz] has the enthalpy value for the pressure-melting
temperature at the corresponding z level.
 */
PetscErrorCode enthSystemCtx::compute_enthalpy_CTS() {

  for (int k = 0; k <= m_ks; k++) {
    const double
      depth = ice_thickness - k * dz,
      p = EC->getPressureFromDepth(depth); // FIXME issue #15
    Enth_s[k] = EC->getEnthalpyCTS(p);
  }

  const double Es_air = EC->getEnthalpyCTS(p_air);
  for (int k = m_ks+1; k < Mz; k++) {
    Enth_s[k] = Es_air;
  }
  return 0;
}

//! Compute the lambda for BOMBPROOF.
/*!
See page \ref bombproofenth.
 */
double enthSystemCtx::compute_lambda() {
  double result = 1.0; // start with centered implicit for more accuracy
  const double epsilon = 1e-6 / 3.15569259747e7;

  for (int k = 0; k <= m_ks; k++) {
    if (Enth[k] > Enth_s[k]) { // lambda = 0 if temperate ice present in column
      result = 0.0;
    } else {
      const double denom = (PetscAbs(w[k]) + epsilon) * ice_rho * ice_c * dz;
      result = PetscMin(result, 2.0 * ice_k / denom);
    }
  }
  return result;
}


PetscErrorCode enthSystemCtx::viewConstants(PetscViewer viewer, bool show_col_dependent) {
  PetscErrorCode ierr;

  if (!viewer) {
    ierr = PetscViewerASCIIGetStdout(PETSC_COMM_SELF,&viewer); CHKERRQ(ierr);
  }

  PetscBool iascii;
  ierr = PetscObjectTypeCompare((PetscObject)viewer,PETSCVIEWERASCII,&iascii); CHKERRQ(ierr);
  if (!iascii) { SETERRQ(PETSC_COMM_SELF, 1,"Only ASCII viewer for enthSystemCtx::viewConstants()\n"); }
  
  ierr = PetscViewerASCIIPrintf(viewer,
                   "\n<<VIEWING enthSystemCtx with prefix '%s':\n",prefix.c_str()); CHKERRQ(ierr);
  ierr = PetscViewerASCIIPrintf(viewer,
                     "for ALL columns:\n"); CHKERRQ(ierr);
  ierr = PetscViewerASCIIPrintf(viewer,
                     "  dx,dy,dt,dz = %8.2f,%8.2f,%10.3e,%8.2f\n",
                     dx,dy,dt,dz); CHKERRQ(ierr);
  ierr = PetscViewerASCIIPrintf(viewer,
                     "  ice_rho,ice_c,ice_k,ice_K,ice_K0 = %10.3e,%10.3e,%10.3e,%10.3e,%10.3e\n",
                     ice_rho,ice_c,ice_k,ice_K,ice_K0); CHKERRQ(ierr);
  ierr = PetscViewerASCIIPrintf(viewer,
                     "  nu = %10.3e\n",
                     nu); CHKERRQ(ierr);
  ierr = PetscViewerASCIIPrintf(viewer,
                     "  R_cold,R_temp = %10.3e,%10.3e,\n",
                     R_cold,R_temp); CHKERRQ(ierr);
  if (show_col_dependent) {
    ierr = PetscViewerASCIIPrintf(viewer,
                     "for THIS column:\n"
                     "  i,j,ks = %d,%d,%d\n",
                     i,j,m_ks); CHKERRQ(ierr);
    ierr = PetscViewerASCIIPrintf(viewer,
                     "  ismarginal,lambda = %d,%10.3f\n",
                     (int)ismarginal,m_lambda); CHKERRQ(ierr);
    ierr = PetscViewerASCIIPrintf(viewer,
                     "  a0[0],a1[0],b[0] = %10.3e,%10.3e\n",
                     a0[0],a1[0],b[0]); CHKERRQ(ierr);
    ierr = PetscViewerASCIIPrintf(viewer,
                     "  a0[1],a1[1],b[1] = %10.3e,%10.3e\n",
                     a0[1],a1[1],b[1]); CHKERRQ(ierr);
  }
  ierr = PetscViewerASCIIPrintf(viewer,
                     ">>\n\n"); CHKERRQ(ierr);
  return 0;
}


PetscErrorCode enthSystemCtx::checkReadyToSolve() {
  if (nu < 0.0 || R_cold < 0.0 || R_temp < 0.0) {
    SETERRQ(PETSC_COMM_SELF, 2,
            "not ready to solve: need initAllColumns() in enthSystemCtx");
  }
  if (m_lambda < 0.0) {
    SETERRQ(PETSC_COMM_SELF, 3,
            "not ready to solve: need setSchemeParamsThisColumn() in enthSystemCtx");
  }
  return 0;
}


//! Set coefficients in discrete equation for \f$E = Y\f$ at base of ice.
/*!
This method should only be called if everything but the basal boundary condition
is already set.
 */
PetscErrorCode enthSystemCtx::setDirichletBC(WhichBoundary bix, double Y) {
#if (PISM_DEBUG==1)
  PetscErrorCode ierr;
  ierr = checkReadyToSolve(); CHKERRQ(ierr);
  if (gsl_isnan(a0[bix]) == 0 || gsl_isnan(a1[bix]) == 0 || gsl_isnan(b[bix]) == 0) {
<<<<<<< HEAD
    SETERRQ(PETSC_COMM_SELF, 1, "setting boundary conditions #%d twice in enthSystemCtx", bix);
=======
    SETERRQ1(PETSC_COMM_SELF, 1, "setting boundary conditions #%d twice in enthSystemCtx", bix);
>>>>>>> 7180e3ad
  }
#endif
  a0[bix] = 1.0;
  a1[bix] = 0.0;
  b[bix]  = Y;
  return 0;
}


//! Set coefficients in discrete equation for Neumann condition at base of ice.
/*!
This method generates the Neumann boundary condition for the linear system.

The Neumann boundary condition is
   \f[ \frac{\partial E}{\partial z} = - \frac{\phi}{K} \f]
where \f$\phi\f$ is the heat flux.  Here \f$K\f$ is allowed to vary, and takes
its value from the value computed in assemble_R().

The boundary condition is combined with the partial differential equation by the
technique of introducing an imaginary point at \f$z=-\Delta z\f$ and then
eliminating it.

The error in the pure conductive and smooth conductivity case is \f$O(\Delta z^2)\f$.

This method should only be called if everything but the basal boundary condition
is already set.
 */
PetscErrorCode enthSystemCtx::setHeatFluxBC(WhichBoundary bix, double hf) {
 PetscErrorCode ierr;
#if (PISM_DEBUG==1)
  ierr = checkReadyToSolve(); CHKERRQ(ierr);
<<<<<<< HEAD
  if (gsl_isnan(a0[bix]) == 0 || gsl_isnan(a1[bix]) == 0 || gsl_isnan(b) == 0) {
    SETERRQ(PETSC_COMM_SELF, 1, "setting basal boundary conditions twice in enthSystemCtx");
=======
  if (gsl_isnan(a0[bix]) == 0 || gsl_isnan(a1[bix]) == 0 || gsl_isnan(b[bix]) == 0) {
    SETERRQ(PETSC_COMM_SELF, 1, "setting boundary conditions twice in enthSystemCtx");
>>>>>>> 7180e3ad
  }
#endif

  // The layer of the boundary, and one removed from the boundary
  const int l0 = (bix == BASAL ? 0 : m_ks);
  const int l1 = (bix == BASAL ? 1 : m_ks-1);
  // Heat flow INTO the ice sheet (up for bottom boundary, down for top)
  const int hf_into = (bix == BASAL ? hf : -hf);

  // ice_k = ice_thermal_conductivity
  // ice_c = ice_specific_heat_capacity
  // ice_K = icek / ice_c
  // extract K from R[0], so this code works even if K=K(T)
  // recall:   R = (ice_K / ice_rho) * dt / PetscSqr(dz)
  // R varies in column because it depends on K (conductivity & heat capacity),
  //     which varies with temperature/enthalpy.
  const double
    K = (ice_rho * PetscSqr(dz) * R[l0]) / dt,
    Y = - hf_into / K;
  const double
    Rc = R[l0],
    Rr = R[l1],
    Rminus = Rc,
    Rplus  = 0.5 * (Rc + Rr);
  a0[bix] = 1.0 + Rminus + Rplus;    // = D[l0]
  a1[bix] = - Rminus - Rplus;      // = U[l0]
  // next line says 
  //   (E(+dz) - E(-dz)) / (2 dz) = Y
  // or equivalently
  //   E(-dz) = E(+dz) + X
  const double X = - 2.0 * dz * Y;
  // zero vertical velocity contribution
  b[bix] = Enth[l0] + Rminus * X;   // = rhs[0]
  if (!ismarginal) {
    planeStar<double> ss;
    ierr = Enth3->getPlaneStar_fine(i,j,0,&ss); CHKERRQ(ierr);
    const double UpEnthu = (u[l0] < 0) ? u[l0] * (ss.e -  ss.ij) / dx :
                                             u[l0] * (ss.ij  - ss.w) / dx;
    const double UpEnthv = (v[l0] < 0) ? v[l0] * (ss.n -  ss.ij) / dy :
                                             v[l0] * (ss.ij  - ss.s) / dy;
    b[bix] += dt * ((strain_heating[l0] / ice_rho) - UpEnthu - UpEnthv);  // = rhs[0]
  }
  return 0;
}


//! \brief Assemble the R array.  The R value switches at the CTS.
/*!  In a simple abstract diffusion
  \f[ \frac{\partial u}{\partial t} = D \frac{\partial^2 u}{\partial z^2}, \f]
with time steps \f$\Delta t\f$ and spatial steps \f$\Delta z\f$ we define
  \f[ R = \frac{D \Delta t}{\Delta z^2}. \f]
This is used in an implicit method to write each line in the linear system, for
example [\ref MortonMayers] p. 23:
  \f[ -R U_{j-1}^{n+1} + (1+2R) U_j^{n+1} - R U_{j+1}^{n+1} = U_j^n. \f]
  
In the case of conservation of energy [\ref AschwandenBuelerKhroulevBlatter],
  \f[ u=E \qquad \text{ and } \qquad D = \frac{K}{\rho} \qquad \text{ and } \qquad K = \frac{k}{c}. \f]
Thus
  \f[ R = \frac{k \Delta t}{\rho c \Delta z^2}. \f]
 */
PetscErrorCode enthSystemCtx::assemble_R() {
  PetscErrorCode ierr;

  if (k_depends_on_T == false && c_depends_on_T == false) {

    for (int k = 0; k <= m_ks; k++)
      R[k] = (Enth[k] < Enth_s[k]) ? R_cold : R_temp;

  } else {

    for (int k = 0; k <= m_ks; k++) {
      if (Enth[k] < Enth_s[k]) {
        // cold case
        const double depth = ice_thickness - k * dz;
        double T;
        ierr = EC->getAbsTemp(Enth[k], EC->getPressureFromDepth(depth), // FIXME: issue #15
                              T); CHKERRQ(ierr);

        R[k] = ((k_depends_on_T ? k_from_T(T) : ice_k) / EC->c_from_T(T)) * R_factor;
      } else {
        // temperate case
        R[k] = R_temp;
      }
    }

  }

  // R[k] for k > ks are never used
#if (PISM_DEBUG==1)
  for (int k = m_ks + 1; k < Mz; ++k)
    R[k] = GSL_NAN;
#endif

  return 0;
}


/*! \brief Solve the tridiagonal system, in a single column, which
 *  determines the new values of the ice enthalpy.
 */
PetscErrorCode enthSystemCtx::solveThisColumn(double *x) {
  PetscErrorCode ierr;
#if (PISM_DEBUG==1)
  ierr = checkReadyToSolve(); CHKERRQ(ierr);
  for (unsigned int ii = 0; ii < 2; ++ii) {
    if (gsl_isnan(a0[ii]) || gsl_isnan(a1[ii]) || gsl_isnan(b[ii])) {
      SETERRQ(PETSC_COMM_SELF, 1,
              "solveThisColumn() should only be called after\n"
              "  setting boundary condition in enthSystemCtx");
    }
  }
#endif

  // Basal Boundary Condition
  // k=0 equation is already established
  // L[0] = 0.0;  // not allocated
  D[0]   = a0[0];
  U[0]   = a1[0];
  rhs[0] = b[0];

  // generic ice segment in k location (if any; only runs if ks >= 2)
  for (int k = 1; k < m_ks; k++) {
    const double
        Rminus = 0.5 * (R[k-1] + R[k]  ),
        Rplus  = 0.5 * (R[k]   + R[k+1]);
    L[k] = - Rminus;
    D[k] = 1.0 + Rminus + Rplus;
    U[k] = - Rplus;
    const double AA = nu * w[k];
    if (w[k] >= 0.0) {  // velocity upward
      L[k] -= AA * (1.0 - m_lambda/2.0);
      D[k] += AA * (1.0 - m_lambda);
      U[k] += AA * (m_lambda/2.0);
    } else {            // velocity downward
      L[k] -= AA * (m_lambda/2.0);
      D[k] -= AA * (1.0 - m_lambda);
      U[k] += AA * (1.0 - m_lambda/2.0);
    }
    rhs[k] = Enth[k];
    if (!ismarginal) {
      planeStar<double> ss;
      ierr = Enth3->getPlaneStar_fine(i,j,k,&ss); CHKERRQ(ierr);
      const double UpEnthu = (u[k] < 0) ? u[k] * (ss.e -  ss.ij) / dx :
                                               u[k] * (ss.ij  - ss.w) / dx;
      const double UpEnthv = (v[k] < 0) ? v[k] * (ss.n -  ss.ij) / dy :
                                               v[k] * (ss.ij  - ss.s) / dy;
      rhs[k] += dt * ((strain_heating[k] / ice_rho) - UpEnthu - UpEnthv);
    }
  }

#if 0
  // set Dirichlet boundary condition at top
  if (m_ks > 0) L[m_ks] = 0.0;
  D[m_ks] = 1.0;
  if (m_ks < Mz-1) U[m_ks] = 0.0;
  rhs[m_ks] = Enth_ks;
#else
  // Set boundary condition at top
  L[m_ks] = a1[1];
  D[m_ks] = a0[1];
  // U[m_ks] = 0.0;      // Not allocated
  rhs[m_ks] = b[1];
#endif


  // solve it; note drainage is not addressed yet and post-processing may occur
  int pivoterr = solveTridiagonalSystem(m_ks+1, x);

  if (pivoterr != 0) {
    ierr = PetscPrintf(PETSC_COMM_SELF,
                       "\n\ntridiagonal solve of enthSystemCtx in enthalpyAndDrainageStep() FAILED at (%d,%d)\n"
                       " with zero pivot position %d; viewing system to m-file ... \n",
                       i, j, pivoterr); CHKERRQ(ierr);
    ierr = reportColumnZeroPivotErrorMFile(pivoterr); CHKERRQ(ierr);
    SETERRQ(PETSC_COMM_SELF, 1,"PISM ERROR in enthalpyDrainageStep()\n");
  }

  // air above
  for (int k = m_ks+1; k < Mz; k++) {
    x[k] = x[m_ks+1];
  }

#if (PISM_DEBUG==1)
  if (pivoterr == 0) {
    // if success, mark column as done by making scheme params and b.c. coeffs invalid
    m_lambda  = -1.0;
    for (unsigned int i = 0; i < 2; ++i) {
      a0[i] = GSL_NAN;
      a1[i] = GSL_NAN;
      b[i]  = GSL_NAN;
    }
  }
#endif
  return 0;
}

//! View the tridiagonal system A x = b to a PETSc viewer, both A as a full matrix and b as a vector.
PetscErrorCode enthSystemCtx::viewSystem(PetscViewer viewer) const {
  PetscErrorCode ierr;
  std::string info;
  info = prefix + "_A";
  ierr = viewMatrix(viewer,info.c_str()); CHKERRQ(ierr);
  info = prefix + "_rhs";
  ierr = viewVectorValues(viewer,rhs,nmax,info.c_str()); CHKERRQ(ierr);
  info = prefix + "_R";
  ierr = viewVectorValues(viewer,&R[0],Mz,info.c_str()); CHKERRQ(ierr);
  return 0;
}

} // end of namespace pism<|MERGE_RESOLUTION|>--- conflicted
+++ resolved
@@ -261,11 +261,7 @@
   PetscErrorCode ierr;
   ierr = checkReadyToSolve(); CHKERRQ(ierr);
   if (gsl_isnan(a0[bix]) == 0 || gsl_isnan(a1[bix]) == 0 || gsl_isnan(b[bix]) == 0) {
-<<<<<<< HEAD
-    SETERRQ(PETSC_COMM_SELF, 1, "setting boundary conditions #%d twice in enthSystemCtx", bix);
-=======
     SETERRQ1(PETSC_COMM_SELF, 1, "setting boundary conditions #%d twice in enthSystemCtx", bix);
->>>>>>> 7180e3ad
   }
 #endif
   a0[bix] = 1.0;
@@ -297,13 +293,8 @@
  PetscErrorCode ierr;
 #if (PISM_DEBUG==1)
   ierr = checkReadyToSolve(); CHKERRQ(ierr);
-<<<<<<< HEAD
-  if (gsl_isnan(a0[bix]) == 0 || gsl_isnan(a1[bix]) == 0 || gsl_isnan(b) == 0) {
-    SETERRQ(PETSC_COMM_SELF, 1, "setting basal boundary conditions twice in enthSystemCtx");
-=======
   if (gsl_isnan(a0[bix]) == 0 || gsl_isnan(a1[bix]) == 0 || gsl_isnan(b[bix]) == 0) {
     SETERRQ(PETSC_COMM_SELF, 1, "setting boundary conditions twice in enthSystemCtx");
->>>>>>> 7180e3ad
   }
 #endif
 
