--- conflicted
+++ resolved
@@ -809,157 +809,6 @@
   return 0;
 }
 
-<<<<<<< HEAD
-//! \brief Compute the volumetric strain heating.
-/*!
- * See section 2.8 of [\ref BBssasliding].
- *
- * Computes the volumetric strain heating strain_heating by combining the contribution
- * from the underlying stress balance (usually the SSA) in the form of the
- * (partial) square of the Frobenius norm of \f$D_{ij}\f$, the combined strain
- * rates with the SIA contribution.
- *
- * Uses the fact that in the combined strain rate tensor SIA and SSA have
- * disjoint sets of non-zero elements, making it possible to \e literally add
- * SSA and SIA contributions when computing \f$D^2\f$.
- *
- * \note This is one of the places where "hybridization" is done.
- *
- * \note The result is stored in SIAFD::strain_heating. Ghosts of strain_heating are not used.
- *
- * \param[in] D2_input the "SSA" contribution to the strain heating
- * \param[in] h_x the X-component of the surface gradient, on the staggered grid
- * \param[in] h_y the Y-component of the surface gradient, on the staggered grid
- */
-PetscErrorCode SIAFD::compute_volumetric_strain_heating(IceModelVec2S *D2_input,
-                                                        IceModelVec2Stag &h_x,
-                                                        IceModelVec2Stag &h_y) {
-  PetscErrorCode ierr;
-  PetscScalar *sigma_ij, *delta_ij, *E;
-  IceModelVec2S thk_smooth = work_2d[0];
-
-  PetscScalar *column = new PetscScalar[grid.Mz];
-
-  ierr = delta[0].begin_access(); CHKERRQ(ierr);
-  ierr = delta[1].begin_access(); CHKERRQ(ierr);
-  ierr = h_x.begin_access(); CHKERRQ(ierr);
-  ierr = h_y.begin_access(); CHKERRQ(ierr);
-  PetscInt GHOSTS = 1;
-  for (PetscInt o = 0; o < 2; ++o) {
-    for (PetscInt   i = grid.xs - GHOSTS; i < grid.xs+grid.xm + GHOSTS; ++i) {
-      for (PetscInt j = grid.ys - GHOSTS; j < grid.ys+grid.ym + GHOSTS; ++j) {
-        ierr = delta[o].getInternalColumn(i,j,&delta_ij); CHKERRQ(ierr);
-        memcpy(column, delta_ij, grid.Mz*sizeof(PetscScalar));
-
-        PetscReal alpha_squared = PetscSqr(h_x(i,j,o)) + PetscSqr(h_y(i,j,o));
-
-        for (PetscInt k = 0; k < grid.Mz; ++k) {
-          delta_ij[k] = alpha_squared * column[k];
-        }
-      }
-    }
-  }
-  ierr = h_y.end_access(); CHKERRQ(ierr);
-  ierr = h_x.end_access(); CHKERRQ(ierr);
-
-  ierr = bed_smoother->get_smoothed_thk(*surface, *thickness, *mask,
-                                        WIDE_STENCIL,
-                                        &thk_smooth); CHKERRQ(ierr);
-
-  // Now transfer delta*alpha_squared from the staggered onto the regular grid.
-  // We use SIAFD::strain_heating to store delta*alpha_squared.
-  PetscScalar *delta_reg, *delta_e, *delta_w, *delta_n, *delta_s;
-  ierr = thk_smooth.begin_access(); CHKERRQ(ierr);
-  ierr = strain_heating.begin_access(); CHKERRQ(ierr);
-  for (PetscInt i=grid.xs; i<grid.xs+grid.xm; ++i) {
-    for (PetscInt j=grid.ys; j<grid.ys+grid.ym; ++j) {
-      PetscReal thk = thk_smooth(i,j);
-      ierr = strain_heating.getInternalColumn(i,j,&delta_reg); CHKERRQ(ierr);
-
-      // Zero out the whole column:
-      ierr = PetscMemzero(delta_reg, grid.Mz*sizeof(PetscScalar)); CHKERRQ(ierr);
-
-      // Average from the staggered within the ice:
-      if (thk > 0.0) {
-        // horizontally average delta*alpha_squared onto regular grid
-        const PetscInt ks = grid.kBelowHeight(thk);
-        ierr = delta[0].getInternalColumn(i,j,&delta_e); CHKERRQ(ierr);
-        ierr = delta[0].getInternalColumn(i-1,j,&delta_w); CHKERRQ(ierr);
-        ierr = delta[1].getInternalColumn(i,j,&delta_n); CHKERRQ(ierr);
-        ierr = delta[1].getInternalColumn(i,j-1,&delta_s); CHKERRQ(ierr);
-        for (PetscInt k = 0; k <= ks; ++k) {
-          delta_reg[k] = 0.25 * (delta_e[k] + delta_w[k] + delta_n[k] + delta_s[k]);
-        }
-      }
-    }
-  }
-  ierr = delta[1].end_access(); CHKERRQ(ierr);
-  ierr = delta[0].end_access(); CHKERRQ(ierr);
-
-
-  // Now compute the volumetric strain heating itself.
-  ierr = enthalpy->begin_access(); CHKERRQ(ierr);
-  ierr = D2_input->begin_access(); CHKERRQ(ierr);
-  ierr = mask->begin_access(); CHKERRQ(ierr);
-
-  MaskQuery M(*mask);
-
-  PetscReal enhancement_factor = flow_law->enhancement_factor(),
-    n_glen  = flow_law->exponent(),
-    exponent = (1.0 + n_glen) / (2.0 * n_glen),
-    e_to_a_power = pow(enhancement_factor,-1/n_glen);
-
-  PetscScalar *delta_alpha_squared = new PetscScalar[grid.Mz];
-
-  for (PetscInt   i = grid.xs; i < grid.xs+grid.xm; ++i) {
-    for (PetscInt j = grid.ys; j < grid.ys+grid.ym; ++j) {
-
-        ierr = strain_heating.getInternalColumn(i, j, &sigma_ij); CHKERRQ(ierr);
-        ierr = enthalpy->getInternalColumn(i, j, &E); CHKERRQ(ierr);
-
-        const PetscReal thk = thk_smooth(i, j),
-            D2_ssa = (*D2_input)(i,j);
-        PetscReal D2_sia = 0.0;       // No SIA contribution in floating and ice-free areas
-
-        const PetscInt ks = grid.kBelowHeight(thk);
-        const bool grounded = M.grounded_ice(i, j);
-
-        memcpy(column, E, grid.Mz*sizeof(PetscScalar));
-        memcpy(delta_alpha_squared, sigma_ij, grid.Mz*sizeof(PetscScalar));
-
-        // Fill in values in the ice:
-        for (PetscInt k=0; k<=ks; ++k) {
-          const PetscReal depth = thk - grid.zlevels[k],
-            pressure = EC.getPressureFromDepth(depth),
-            BofT = flow_law->hardness_parameter(column[k], pressure) * e_to_a_power;
-
-          if (grounded) {
-            const PetscReal sigma_sia = delta_alpha_squared[k] * pressure;
-            // combine SIA and SSA contributions
-            D2_sia = pow(sigma_sia / (2 * BofT), 1.0 / exponent);
-          }
-          sigma_ij[k] = 2.0 * BofT * pow(D2_sia + D2_ssa, exponent);
-        }
-        // Values above the ice were set to zero by the memset() call above.
-
-      } // j
-    }   // i
-
-  ierr = mask->end_access(); CHKERRQ(ierr);
-  ierr = D2_input->end_access(); CHKERRQ(ierr);
-  ierr = enthalpy->end_access(); CHKERRQ(ierr);
-  ierr = strain_heating.end_access(); CHKERRQ(ierr);
-
-  ierr = thk_smooth.end_access(); CHKERRQ(ierr);
-
-  delete [] column;
-  delete [] delta_alpha_squared;
-  
-  return 0;
-}
-
-=======
->>>>>>> abe9d7b8
 //! \brief Compute I.
 /*!
  * This computes
