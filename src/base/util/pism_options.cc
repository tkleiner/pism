// Copyright (C) 2011, 2012, 2013, 2014, 2015 PISM Authors
//
// This file is part of PISM.
//
// PISM is free software; you can redistribute it and/or modify it under the
// terms of the GNU General Public License as published by the Free Software
// Foundation; either version 3 of the License, or (at your option) any later
// version.
//
// PISM is distributed in the hope that it will be useful, but WITHOUT ANY
// WARRANTY; without even the implied warranty of MERCHANTABILITY or FITNESS
// FOR A PARTICULAR PURPOSE.  See the GNU General Public License for more
// details.
//
// You should have received a copy of the GNU General Public License
// along with PISM; if not, write to the Free Software
// Foundation, Inc., 51 Franklin St, Fifth Floor, Boston, MA  02110-1301  USA

#include <cstring>
#include <cassert>

#include "pism_options.hh"
#include "VariableMetadata.hh"
#include "PISMConfigInterface.hh"

#include "error_handling.hh"

namespace pism {

//! Determine verbosity level from user options.
/*!
\verbatim
   level  option        meaning
   -----  ------        -------
   0      -verbose 0    never print to std out AT ALL!
   1      -verbose 1    less verbose than default: thresh must be 1 to print
   2      -verbose 2    DEFAULT
   3      -verbose 3    somewhat verbose
          -verbose      same as "-verbose 3"
   4      -verbose 4    fairly verbose
   5      -verbose 5    very verbose: print everything
\endverbatim
See verbPrintf().
 */
void verbosityLevelFromOptions() {

  setVerbosityLevel(2);

  options::String just_verbose("-verbose", "verbosity level", "");

  if (just_verbose.is_set() and just_verbose->empty()) {
    setVerbosityLevel(3);
  } else {
    options::Integer verbose("-verbose", "verbosity level", 2);
    if (verbose.is_set()) {
      setVerbosityLevel(verbose);
    }
  }
}

//! \brief Print a usage message.
void show_usage(MPI_Comm com, const std::string &execname, const std::string &usage) {
  verbPrintf(1, com,
             "%s is a PISM (http://www.pism-docs.org) executable.\n"
             "Options cheat-sheet:\n",
             execname.c_str());
  verbPrintf(1, com, usage.c_str());
  verbPrintf(1, com,
             "Parallel run using N processes (typical case):  mpiexec -n N %s ...\n"
             "For more help with PISM:\n"
             "  1. download PDF User's Manual:\n"
             "       http://www.pism-docs.org/wiki/lib/exe/fetch.php?media=manual.pdf\n"
             "  2. read browser for technical details:\n"
             "       http://www.pism-docs.org/doxy/html/index.html\n"
             "  3. view issues/bugs at source host: https://github.com/pism/pism/issues\n"
             "  4. do '%s -help | grep foo' to see PISM and PETSc options with 'foo'.\n"
             "  5. email for help:  help@pism-docs.org\n",
             execname.c_str(), execname.c_str());
}

//! @brief In a single call a driver program can provide a usage string to
//! the user and check if required options are given, and if not, end.
bool show_usage_check_req_opts(MPI_Comm com,
                               const std::string &execname,
                               const std::vector<std::string> &required_options,
                               const std::string &usage) {
  const bool
    keep_running = false,
    terminate = true;

  if (options::Bool("-usage", "print PISM usage")) {
    show_usage(com, execname, usage);
    return terminate;
  }

  // go through list of required options, and if not given, fail
  bool req_absent = false;
  for (size_t k = 0; k < required_options.size(); ++k) {
    if (not options::Bool(required_options[k], "a required option")) {
      req_absent = true;
      verbPrintf(1, com,
                 "PISM ERROR: option %s required\n", required_options[k].c_str());
    }
  }

  if (req_absent) {
    verbPrintf(1, com, "\n");
    show_usage(com, execname, usage);
    return terminate;
  }

<<<<<<< HEAD
  ierr = config.keyword_from_option("stress_balance", "stress_balance_model",
                                    "none,prescribed_sliding,sia,ssa,prescribed_sliding+sia,ssa+sia,sia_fevor"); CHKERRQ(ierr);

  bool test_climate_models = false;
  ierr = OptionsIsSet("-test_climate_models", "Disable ice dynamics to test climate models",
                          test_climate_models); CHKERRQ(ierr);
  if (test_climate_models) {
    config.set_string_from_option("stress_balance_model", "none");
    config.set_flag_from_option("do_energy", false);
    config.set_flag_from_option("do_age", false);
    // let the user decide if they want to use "-no_mass" or not
  }

  ierr = config.keyword_from_option("bed_def",
                                    "bed_deformation_model", "none,iso,lc"); CHKERRQ(ierr);
  ierr = config.flag_from_option("bed_def_lc_elastic_model", "bed_def_lc_elastic_model"); CHKERRQ(ierr);

  ierr = config.flag_from_option("dry", "is_dry_simulation"); CHKERRQ(ierr);

  ierr = config.flag_from_option("clip_shelf_base_salinity",
                                 "ocean_three_equation_model_clip_salinity"); CHKERRQ(ierr);

  ierr = config.scalar_from_option("meltfactor_pik", "ocean_pik_melt_factor"); CHKERRQ(ierr);

  // SIAFD_FEvoR options
  ierr = config.flag_from_option("sia_fevor_use_constant_slope",
                                 "sia_fevor_use_constant_slope"); CHKERRQ(ierr);
  ierr = config.scalar_from_option("sia_fevor_bed_slope_degrees",
                                   "sia_fevor_bed_slope_degrees"); CHKERRQ(ierr);

  // PISMFEvoR options
  ierr = config.scalar_from_option("fevor_step","fevor_step"); CHKERRQ(ierr);
  ierr = config.scalar_from_option("fevor_n_particles", "fevor_n_particles"); CHKERRQ(ierr);

  // old options
  ierr = check_old_option_and_stop(com, "-sliding_scale_brutal",
                                   "-brutal_sliding' and '-brutal_sliding_scale"); CHKERRQ(ierr);
  ierr = check_old_option_and_stop(com, "-ssa_sliding", "-stress_balance ..."); CHKERRQ(ierr);
  ierr = check_old_option_and_stop(com, "-ssa_floating_only", "-stress_balance ..."); CHKERRQ(ierr);
  ierr = check_old_option_and_stop(com, "-sia", "-stress_balance ..."); CHKERRQ(ierr);
  ierr = check_old_option_and_stop(com, "-no_sia", "-stress_balance ..."); CHKERRQ(ierr);
  ierr = check_old_option_and_stop(com, "-hold_tauc", "-yield_stress constant"); CHKERRQ(ierr);
  ierr = check_old_option_and_stop(com, "-ocean_kill", "-calving ocean_kill -ocean_kill_file foo.nc"); CHKERRQ(ierr);
  ierr = check_old_option_and_stop(com, "-eigen_calving", "-calving eigen_calving -eigen_calving_K XXX"); CHKERRQ(ierr);
  ierr = check_old_option_and_stop(com, "-calving_at_thickness",
                                   "-calving thickness_calving -thickness_calving_threshold XXX"); CHKERRQ(ierr);
  ierr = check_old_option_and_stop(com, "-float_kill", "-calving float_kill"); CHKERRQ(ierr);
  ierr = check_old_option_and_stop(com, "-no_energy", "-energy none"); CHKERRQ(ierr);
  ierr = check_old_option_and_stop(com, "-cold", "-energy cold"); CHKERRQ(ierr);

  return 0;
=======
  // show usage message with -help, but don't stop
  if (options::Bool("-help", "print help on all options")) {
    show_usage(com, execname, usage);
  }
  return keep_running;
>>>>>>> fbcc58e7
}

} // end of namespace pism<|MERGE_RESOLUTION|>--- conflicted
+++ resolved
@@ -109,65 +109,11 @@
     return terminate;
   }
 
-<<<<<<< HEAD
-  ierr = config.keyword_from_option("stress_balance", "stress_balance_model",
-                                    "none,prescribed_sliding,sia,ssa,prescribed_sliding+sia,ssa+sia,sia_fevor"); CHKERRQ(ierr);
-
-  bool test_climate_models = false;
-  ierr = OptionsIsSet("-test_climate_models", "Disable ice dynamics to test climate models",
-                          test_climate_models); CHKERRQ(ierr);
-  if (test_climate_models) {
-    config.set_string_from_option("stress_balance_model", "none");
-    config.set_flag_from_option("do_energy", false);
-    config.set_flag_from_option("do_age", false);
-    // let the user decide if they want to use "-no_mass" or not
-  }
-
-  ierr = config.keyword_from_option("bed_def",
-                                    "bed_deformation_model", "none,iso,lc"); CHKERRQ(ierr);
-  ierr = config.flag_from_option("bed_def_lc_elastic_model", "bed_def_lc_elastic_model"); CHKERRQ(ierr);
-
-  ierr = config.flag_from_option("dry", "is_dry_simulation"); CHKERRQ(ierr);
-
-  ierr = config.flag_from_option("clip_shelf_base_salinity",
-                                 "ocean_three_equation_model_clip_salinity"); CHKERRQ(ierr);
-
-  ierr = config.scalar_from_option("meltfactor_pik", "ocean_pik_melt_factor"); CHKERRQ(ierr);
-
-  // SIAFD_FEvoR options
-  ierr = config.flag_from_option("sia_fevor_use_constant_slope",
-                                 "sia_fevor_use_constant_slope"); CHKERRQ(ierr);
-  ierr = config.scalar_from_option("sia_fevor_bed_slope_degrees",
-                                   "sia_fevor_bed_slope_degrees"); CHKERRQ(ierr);
-
-  // PISMFEvoR options
-  ierr = config.scalar_from_option("fevor_step","fevor_step"); CHKERRQ(ierr);
-  ierr = config.scalar_from_option("fevor_n_particles", "fevor_n_particles"); CHKERRQ(ierr);
-
-  // old options
-  ierr = check_old_option_and_stop(com, "-sliding_scale_brutal",
-                                   "-brutal_sliding' and '-brutal_sliding_scale"); CHKERRQ(ierr);
-  ierr = check_old_option_and_stop(com, "-ssa_sliding", "-stress_balance ..."); CHKERRQ(ierr);
-  ierr = check_old_option_and_stop(com, "-ssa_floating_only", "-stress_balance ..."); CHKERRQ(ierr);
-  ierr = check_old_option_and_stop(com, "-sia", "-stress_balance ..."); CHKERRQ(ierr);
-  ierr = check_old_option_and_stop(com, "-no_sia", "-stress_balance ..."); CHKERRQ(ierr);
-  ierr = check_old_option_and_stop(com, "-hold_tauc", "-yield_stress constant"); CHKERRQ(ierr);
-  ierr = check_old_option_and_stop(com, "-ocean_kill", "-calving ocean_kill -ocean_kill_file foo.nc"); CHKERRQ(ierr);
-  ierr = check_old_option_and_stop(com, "-eigen_calving", "-calving eigen_calving -eigen_calving_K XXX"); CHKERRQ(ierr);
-  ierr = check_old_option_and_stop(com, "-calving_at_thickness",
-                                   "-calving thickness_calving -thickness_calving_threshold XXX"); CHKERRQ(ierr);
-  ierr = check_old_option_and_stop(com, "-float_kill", "-calving float_kill"); CHKERRQ(ierr);
-  ierr = check_old_option_and_stop(com, "-no_energy", "-energy none"); CHKERRQ(ierr);
-  ierr = check_old_option_and_stop(com, "-cold", "-energy cold"); CHKERRQ(ierr);
-
-  return 0;
-=======
   // show usage message with -help, but don't stop
   if (options::Bool("-help", "print help on all options")) {
     show_usage(com, execname, usage);
   }
   return keep_running;
->>>>>>> fbcc58e7
 }
 
 } // end of namespace pism