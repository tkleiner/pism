<<<<<<< HEAD
// Copyright (C) 2010, 2011, 2012, 2013, 2014, 2015, 2016, 2017, 2018, 2019 Constantine Khroulev
=======
// Copyright (C) 2010--2019 PISM Authors
>>>>>>> e783d014
//
// This file is part of PISM.
//
// PISM is free software; you can redistribute it and/or modify it under the
// terms of the GNU General Public License as published by the Free Software
// Foundation; either version 3 of the License, or (at your option) any later
// version.
//
// PISM is distributed in the hope that it will be useful, but WITHOUT ANY
// WARRANTY; without even the implied warranty of MERCHANTABILITY or FITNESS
// FOR A PARTICULAR PURPOSE.  See the GNU General Public License for more
// details.
//
// You should have received a copy of the GNU General Public License
// along with PISM; if not, write to the Free Software
// Foundation, Inc., 51 Franklin St, Fifth Floor, Boston, MA  02110-1301  USA

#ifndef __Diagnostic_hh
#define __Diagnostic_hh

#include <memory>
#include <map>
#include <string>

#include "VariableMetadata.hh"
#include "Timeseries.hh"        // inline code and a member of TSDiagnostic
#include "IceGrid.hh"
#include "ConfigInterface.hh"
#include "iceModelVec.hh"
#include "pism/util/error_handling.hh"
#include "pism/util/io/PIO.hh"
#include "pism/util/io/io_helpers.hh"

namespace pism {

//! @brief Class representing diagnostic computations in PISM.
/*!
 * The main goal of this abstraction is to allow accessing metadata
 * corresponding to a diagnostic quantity *before* it is computed.
 *
 * Another goal is to create an interface for computing diagnostics *without*
 * knowing which PISM module is responsible for the computation.
 *
 * Technical note: to compute some diagnostic quantities we need access to
 * protected members of classes. C++ forbids obtaining pointers to non-static
 * methods of a class, but it is possible to define a (friend) function
 *
 * @code
 * IceModelVec::Ptr compute_bar(Foo* model, ...);
 * @endcode
 *
 * which is the same as creating a method `Foo::compute_bar()`, but you *can*
 * get a pointer to it.
 *
 * Diagnostic creates a common interface for all these compute_bar
 * functions.
 */
class Diagnostic {
public:
  Diagnostic(IceGrid::ConstPtr g);
  virtual ~Diagnostic();

  typedef std::shared_ptr<Diagnostic> Ptr;

  static Ptr wrap(const IceModelVec2S &input);
  static Ptr wrap(const IceModelVec2V &input);

  void update(double dt);
  void reset();

  //! @brief Compute a diagnostic quantity and return a pointer to a newly-allocated IceModelVec.
  IceModelVec::Ptr compute() const;

  unsigned int n_variables() const;

  SpatialVariableMetadata& metadata(unsigned int N = 0);

  void define(const PIO &file, IO_Type default_type) const;

  void init(const PIO &input, unsigned int time);
  void define_state(const PIO &output) const;
  void write_state(const PIO &output) const;
protected:
  virtual void define_impl(const PIO &file, IO_Type default_type) const;
  virtual void init_impl(const PIO &input, unsigned int time);
  virtual void define_state_impl(const PIO &output) const;
  virtual void write_state_impl(const PIO &output) const;

  void set_attrs(const std::string &long_name,
                 const std::string &standard_name,
                 const std::string &units,
                 const std::string &glaciological_units,
                 unsigned int N = 0);

  virtual void update_impl(double dt);
  virtual void reset_impl();

  virtual IceModelVec::Ptr compute_impl() const = 0;

  double to_internal(double x) const;
  double to_external(double x) const;

  //! the grid
  IceGrid::ConstPtr m_grid;
  //! the unit system
  const units::System::Ptr m_sys;
  //! Configuration flags and parameters
  const Config::ConstPtr m_config;
  //! metadata corresponding to NetCDF variables
  std::vector<SpatialVariableMetadata> m_vars;
  //! fill value (used often enough to justify storing it)
  double m_fill_value;
};

typedef std::map<std::string, Diagnostic::Ptr> DiagnosticList;

/*!
 * Helper template wrapping quantities with dedicated storage in diagnostic classes.
 *
 * Note: Make sure that that created diagnostics don't outlast fields that they wrap (or you'll have
 * dangling pointers).
 */
template<class T>
class DiagWithDedicatedStorage : public Diagnostic {
public:
  DiagWithDedicatedStorage(const T &input)
    : Diagnostic(input.grid()),
      m_input(input)
  {
    for (unsigned int j = 0; j < input.ndof(); ++j) {
      m_vars.push_back(input.metadata(j));
    }
  }
protected:
  IceModelVec::Ptr compute_impl() const {
    typename T::Ptr result(new T(m_input.grid(), "unnamed", WITHOUT_GHOSTS));
    result->set_name(m_input.get_name());
    for (unsigned int k = 0; k < m_vars.size(); ++k) {
      result->metadata(k) = m_vars[k];
    }

    result->copy_from(m_input);

    return result;
  }
  const T &m_input;
};

//! A template derived from Diagnostic, adding a "Model".
template <class Model>
class Diag : public Diagnostic {
public:
  Diag(const Model *m)
    : Diagnostic(m->grid()), model(m) {}
protected:
  const Model *model;
};

/*!
 * Report a time-averaged rate of change of a quantity by accumulating changes over several time
 * steps.
 */
template<class M>
class DiagAverageRate : public Diag<M>
{
public:

  enum InputKind {TOTAL_CHANGE = 0, RATE = 1};

  DiagAverageRate(const M *m, const std::string &name, InputKind kind)
    : Diag<M>(m),
    m_factor(1.0),
    m_input_kind(kind),
    m_accumulator(Diagnostic::m_grid, name + "_accumulator", WITHOUT_GHOSTS),
    m_interval_length(0.0),
    m_time_since_reset(name + "_time_since_reset",
                        Diagnostic::m_config->get_string("time.dimension_name"),
                        Diagnostic::m_sys) {

    m_time_since_reset.set_string("units", "seconds");
    m_time_since_reset.set_string("long_name",
                                  "time since " + m_accumulator.get_name() +
                                  " was reset to 0");

    m_accumulator.metadata().set_string("long_name",
                                        "accumulator for the " + name + " diagnostic");

    m_accumulator.set(0.0);
  }
protected:
  void init_impl(const PIO &input, unsigned int time) {
    if (input.inq_var(m_accumulator.get_name())) {
      m_accumulator.read(input, time);
    } else {
      m_accumulator.set(0.0);
    }

    if (input.inq_var(m_time_since_reset.get_name())) {
      input.get_vara_double(m_time_since_reset.get_name(),
                            {time}, {1}, // start, count
                            &m_interval_length);
    } else {
      m_interval_length = 0.0;
    }
  }

  void define_state_impl(const PIO &output) const {
    m_accumulator.define(output);
    io::define_timeseries(m_time_since_reset, output, PISM_DOUBLE);
  }

  void write_state_impl(const PIO &output) const {
    m_accumulator.write(output);

    const unsigned int
      time_length = output.inq_dimlen(m_time_since_reset.get_dimension_name()),
      t_start = time_length > 0 ? time_length - 1 : 0;
    io::write_timeseries(output, m_time_since_reset, t_start, m_interval_length, PISM_DOUBLE);
  }

  virtual void update_impl(double dt) {
    // Here the "factor" is used to convert units (from m to kg m-2, for example) and (possibly)
    // integrate over the time integral using the rectangle method.

    double factor = m_factor * (m_input_kind == TOTAL_CHANGE ? 1.0 : dt);

    m_accumulator.add(factor, this->model_input());

    m_interval_length += dt;
  }

  virtual void reset_impl() {
    m_accumulator.set(0.0);
    m_interval_length = 0.0;
  }

  virtual IceModelVec::Ptr compute_impl() const {
    IceModelVec2S::Ptr result(new IceModelVec2S(Diagnostic::m_grid,
                                                "diagnostic", WITHOUT_GHOSTS));
    result->metadata(0) = Diagnostic::m_vars.at(0);

    if (m_interval_length > 0.0) {
      result->copy_from(m_accumulator);
      result->scale(1.0 / m_interval_length);
    } else {
      result->set(Diagnostic::to_internal(Diagnostic::m_fill_value));
    }

    return result;
  }
protected:
  // constants initialized in the constructor
  double m_factor;
  InputKind m_input_kind;
  // the state (read from and written to files)
  IceModelVec2S m_accumulator;
  // length of the reporting interval, accumulated along with the cumulative quantity
  double m_interval_length;
  TimeseriesMetadata m_time_since_reset;

  // it should be enough to implement the constructor and this method
  virtual const IceModelVec2S& model_input() {
    throw RuntimeError::formatted(PISM_ERROR_LOCATION, "no default implementation");
  }
};

//! @brief PISM's scalar time-series diagnostics.
class TSDiagnostic {
public:
  typedef std::shared_ptr<TSDiagnostic> Ptr;

  TSDiagnostic(IceGrid::ConstPtr g, const std::string &name);
  virtual ~TSDiagnostic();

  void update(double t0, double t1);

  void flush();

  void init(const PIO &output_file,
            std::shared_ptr<std::vector<double>> requested_times);

  const VariableMetadata &metadata() const;

  void define(const PIO &file) const;

protected:
  virtual void update_impl(double t0, double t1) = 0;

  /*!
   * Compute the diagnostic. Regular (snapshot) quantity should be computed here; for rates of
   * change, compute() should return the total change during the time step from t0 to t1. The rate
   * itself is computed in evaluate_rate().
   */
  virtual double compute() = 0;

  /*!
   * Set internal (MKS) and "glaciological" units.
   *
   * glaciological_units is ignored if output.use_MKS is set.
   */
  void set_units(const std::string &units, const std::string &glaciological_units);

  //! the grid
  IceGrid::ConstPtr m_grid;
  //! Configuration flags and parameters
  const Config::ConstPtr m_config;
  //! the unit system
  const units::System::Ptr m_sys;

  //! time series object used to store computed values and metadata
  Timeseries m_ts;

  //! requested times
  std::shared_ptr<std::vector<double>> m_times;
  //! index into m_times
  unsigned int m_current_time;

  //! the name of the file to save to (stored here because it is used by flush(), which is called
  //! from update())
  std::string m_output_filename;
  //! starting index used when flushing the buffer
  unsigned int m_start;
  //! size of the buffer used to store data
  size_t m_buffer_size;
};

typedef std::map<std::string, TSDiagnostic::Ptr> TSDiagnosticList;

//! Scalar diagnostic reporting a snapshot of a quantity modeled by PISM.
/*!
 * The method compute() should return the instantaneous "snapshot" value.
 */
class TSSnapshotDiagnostic : public TSDiagnostic {
public:
  TSSnapshotDiagnostic(IceGrid::ConstPtr g, const std::string &name);
private:
  void update_impl(double t0, double t1);
  void evaluate(double t0, double t1, double v);
};

//! Scalar diagnostic reporting the rate of change of a quantity modeled by PISM.
/*!
 * The rate of change is averaged in time over reporting intervals.
 *
 * The method compute() should return the instantaneous "snapshot" value of a quantity.
 */
class TSRateDiagnostic : public TSDiagnostic {
public:
  TSRateDiagnostic(IceGrid::ConstPtr g, const std::string &name);
protected:
  //! accumulator of changes (used to compute rates of change)
  double m_accumulator;
  void evaluate(double t0, double t1, double change);
private:
  void update_impl(double t0, double t1);

  //! last two values, used to compute the change during a time step
  double m_v_previous;
  bool m_v_previous_set;
};

//! Scalar diagnostic reporting a "flux".
/*!
 * The flux is averaged over reporting intervals.
 *
 * The method compute() should return the change due to a flux over a time step.
 *
 * Fluxes can be computed using TSRateDiagnostic, but that would require keeping track of the total
 * change due to a flux. It is possible for the magnitude of the total change to grow indefinitely,
 * leading to the loss of precision; this is why we use changes over individual time steps instead.
 *
 * (The total change due to a flux can grow in magnitude even it the amount does not change. For
 * example: if calving removes as much ice as we have added due to the SMB, the total mass is
 * constant, but total SMB will grow.)
 */
class TSFluxDiagnostic : public TSRateDiagnostic {
public:
  TSFluxDiagnostic(IceGrid::ConstPtr g, const std::string &name);
private:
  void update_impl(double t0, double t1);
};

template <class D, class M>
class TSDiag : public D {
public:
  TSDiag(const M *m, const std::string &name)
    : D(m->grid(), name), model(m) {
  }
protected:
  const M *model;
};

} // end of namespace pism

#endif /* __Diagnostic_hh */<|MERGE_RESOLUTION|>--- conflicted
+++ resolved
@@ -1,8 +1,4 @@
-<<<<<<< HEAD
-// Copyright (C) 2010, 2011, 2012, 2013, 2014, 2015, 2016, 2017, 2018, 2019 Constantine Khroulev
-=======
 // Copyright (C) 2010--2019 PISM Authors
->>>>>>> e783d014
 //
 // This file is part of PISM.
 //
