--- conflicted
+++ resolved
@@ -41,22 +41,12 @@
     cell_grounded_fraction(grid, "cell_grounded_fraction", WITHOUT_GHOSTS),
     ice_surface_elevation(grid, "usurf", WITH_GHOSTS, m_stencil_width) {
 
-<<<<<<< HEAD
-  latitude.set_attrs("mapping", "latitude", "degree_north", "latitude");
-=======
-  latitude.create(grid, "lat", WITHOUT_GHOSTS);
   latitude.set_attrs("mapping", "latitude", "degree_north", "degree_north", "latitude", 0);
->>>>>>> e783d014
   latitude.set_time_independent(true);
   latitude.metadata().set_string("grid_mapping", "");
   latitude.metadata().set_numbers("valid_range", {-90.0, 90.0});
 
-<<<<<<< HEAD
-  longitude.set_attrs("mapping", "longitude", "degree_east", "longitude");
-=======
-  longitude.create(grid, "lon", WITHOUT_GHOSTS);
   longitude.set_attrs("mapping", "longitude", "degree_east", "degree_east", "longitude", 0);
->>>>>>> e783d014
   longitude.set_time_independent(true);
   longitude.metadata().set_string("grid_mapping", "");
   longitude.metadata().set_numbers("valid_range", {-180.0, 180.0});
@@ -69,13 +59,8 @@
                                 "sea_surface_height_above_reference_ellipsoid", 0);
 
   ice_thickness.set_attrs("model_state", "land ice thickness",
-<<<<<<< HEAD
-                          "m", "land_ice_thickness");
+                          "m", "m", "land_ice_thickness", 0);
   ice_thickness.metadata().set_number("valid_min", 0.0);
-=======
-                          "m", "m", "land_ice_thickness", 0);
-  ice_thickness.metadata().set_double("valid_min", 0.0);
->>>>>>> e783d014
 
   ice_area_specific_volume.set_attrs("model_state",
                                      "ice-volume-per-area in partially-filled grid cells",
@@ -87,20 +72,9 @@
                                                  "about it as 'thickness' is not helpful");
 
   cell_type.set_attrs("diagnostic", "ice-type (ice-free/grounded/floating/ocean) integer mask",
-<<<<<<< HEAD
-                      "", "");
+                      "", "", "", 0);
   cell_type.metadata().set_numbers("flag_values", {MASK_ICE_FREE_BEDROCK, MASK_GROUNDED,
                                                    MASK_FLOATING, MASK_ICE_FREE_OCEAN});
-=======
-                      "", "", "", 0);
-  std::vector<double> mask_values = {
-    MASK_ICE_FREE_BEDROCK,
-    MASK_GROUNDED,
-    MASK_FLOATING,
-    MASK_ICE_FREE_OCEAN};
-
-  cell_type.metadata().set_doubles("flag_values", mask_values);
->>>>>>> e783d014
   cell_type.metadata().set_string("flag_meanings",
                                   "ice_free_bedrock grounded_ice floating_ice ice_free_ocean");
   cell_type.metadata().set_output_type(PISM_BYTE);
@@ -110,8 +84,7 @@
                                    "", "", "", 0);
 
   ice_surface_elevation.set_attrs("diagnostic", "ice upper surface elevation",
-<<<<<<< HEAD
-                                  "m", "surface_altitude");
+                                  "m", "m", "surface_altitude", 0);
 
   // make sure all the fields are initialized
   latitude.set(0.0);
@@ -121,9 +94,6 @@
   ice_thickness.set(0.0);
   ice_area_specific_volume.set(0.0);
   ensure_consistency(0.0);
-=======
-                                  "m", "m", "surface_altitude", 0);
->>>>>>> e783d014
 }
 
 void check_minimum_ice_thickness(const IceModelVec2S &ice_thickness) {
@@ -222,8 +192,8 @@
   auto config = grid->ctx()->config();
 
   double
-    ice_density   = config->get_double("constants.ice.density"),
-    water_density = config->get_double("constants.sea_water.density"),
+    ice_density   = config->get_number("constants.ice.density"),
+    water_density = config->get_number("constants.sea_water.density"),
     alpha         = ice_density / water_density;
 
   const IceModelVec2S &ice_thickness = geometry.ice_thickness;
@@ -273,7 +243,7 @@
   }
 
   // Add the volume of the ice in Href:
-  if (config->get_boolean("geometry.part_grid.enabled")) {
+  if (config->get_flag("geometry.part_grid.enabled")) {
     list.add(geometry.ice_area_specific_volume);
     for (Points p(*grid); p; p.next()) {
       const int i = p.i(), j = p.j();
@@ -291,8 +261,8 @@
   auto config = grid->ctx()->config();
 
   const double
-    sea_water_density = config->get_double("constants.sea_water.density"),
-    ice_density       = config->get_double("constants.ice.density"),
+    sea_water_density = config->get_number("constants.sea_water.density"),
+    ice_density       = config->get_number("constants.ice.density"),
     cell_area         = grid->cell_area();
 
   IceModelVec::AccessList list{&geometry.cell_type, &geometry.ice_thickness,
@@ -390,9 +360,9 @@
   auto config = geometry.ice_thickness.grid()->ctx()->config();
 
   const double
-    water_density = config->get_double("constants.fresh_water.density"),
-    ice_density   = config->get_double("constants.ice.density"),
-    ocean_area    = config->get_double("constants.global_ocean_area");
+    water_density = config->get_number("constants.fresh_water.density"),
+    ice_density   = config->get_number("constants.ice.density"),
+    ocean_area    = config->get_number("constants.global_ocean_area");
 
   const double
     volume                  = ice_volume_not_displacing_seawater(geometry,
