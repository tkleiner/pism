--- conflicted
+++ resolved
@@ -57,17 +57,8 @@
 
     auto large_number = to_internal(1e6);
 
-<<<<<<< HEAD
-    m_fill_value = c(m_fill_value);
-
-    const double valid_range = c(1e6);
-
-    m_vars[0].set_numbers("valid_range",  {-valid_range, valid_range});
-    m_vars[0].set_number("_FillValue", m_fill_value);
-=======
-    m_vars[0].set_doubles("valid_range",  {-large_number, large_number});
-    m_vars[0].set_double("_FillValue", to_internal(m_fill_value));
->>>>>>> e783d014
+    m_vars[0].set_numbers("valid_range",  {-large_number, large_number});
+    m_vars[0].set_number("_FillValue", to_internal(m_fill_value));
     m_vars[0].set_string("cell_methods", "time: mean");
 
     auto units = internal_units + " second";
@@ -177,14 +168,7 @@
 
     set_attrs(long_name, standard_name, internal_units, external_units, 0);
     m_vars[0].set_string("cell_methods", "time: mean");
-<<<<<<< HEAD
-
-    double fill_value = units::convert(m_sys, m_fill_value,
-                                       external_units, internal_units);
-    m_vars[0].set_number("_FillValue", fill_value);
-=======
-    m_vars[0].set_double("_FillValue", to_internal(m_fill_value));
->>>>>>> e783d014
+    m_vars[0].set_number("_FillValue", to_internal(m_fill_value));
     m_vars[0].set_string("comment", "positive flux corresponds to ice gain");
   }
 
@@ -224,7 +208,7 @@
     m_kind(kind) {
     m_factor = m_config->get_number("constants.ice.density");
 
-    auto ismip6 = m_config->get_boolean("output.ISMIP6");
+    auto ismip6 = m_config->get_flag("output.ISMIP6");
 
     std::string
       name              = ismip6 ? "acabf" : "tendency_of_ice_amount_due_to_surface_mass_flux",
@@ -247,13 +231,7 @@
 
     set_attrs(long_name, standard_name, internal_units, external_units, 0);
 
-<<<<<<< HEAD
-    double fill_value = units::convert(m_sys, m_fill_value,
-                                       external_units, internal_units);
-    m_vars[0].set_number("_FillValue", fill_value);
-=======
-    m_vars[0].set_double("_FillValue", to_internal(m_fill_value));
->>>>>>> e783d014
+    m_vars[0].set_number("_FillValue", to_internal(m_fill_value));
     m_vars[0].set_string("cell_methods", "time: mean");
     m_vars[0].set_string("comment", "positive flux corresponds to ice gain");
   }
@@ -313,12 +291,7 @@
 
     set_attrs(long_name, standard_name, internal_units, external_units, 0);
 
-<<<<<<< HEAD
-    double fill_value = units::convert(m_sys, m_fill_value, external_units, internal_units);
-    m_vars[0].set_number("_FillValue", fill_value);
-=======
-    m_vars[0].set_double("_FillValue", to_internal(m_fill_value));
->>>>>>> e783d014
+    m_vars[0].set_number("_FillValue", to_internal(m_fill_value));
     m_vars[0].set_string("cell_methods", "time: mean");
     m_vars[0].set_string("comment", "positive flux corresponds to ice gain");
   }
@@ -378,12 +351,7 @@
 
     set_attrs(long_name, standard_name, internal_units, external_units, 0);
 
-<<<<<<< HEAD
-    double fill_value = units::convert(m_sys, m_fill_value, external_units, internal_units);
-    m_vars[0].set_number("_FillValue", fill_value);
-=======
-    m_vars[0].set_double("_FillValue", to_internal(m_fill_value));
->>>>>>> e783d014
+    m_vars[0].set_number("_FillValue", to_internal(m_fill_value));
     m_vars[0].set_string("cell_methods", "time: mean");
     m_vars[0].set_string("comment", "positive flux corresponds to ice gain");
   }
@@ -424,7 +392,7 @@
 
     m_factor = m_config->get_number("constants.ice.density");
 
-    auto ismip6 = m_config->get_boolean("output.ISMIP6");
+    auto ismip6 = m_config->get_flag("output.ISMIP6");
 
     std::string
       name              = ismip6 ? "lifmassbf" : "tendency_of_ice_amount_due_to_discharge",
@@ -448,12 +416,7 @@
     set_attrs(long_name, standard_name, internal_units, external_units, 0);
     m_vars[0].set_string("cell_methods", "time: mean");
 
-<<<<<<< HEAD
-    double fill_value = units::convert(m_sys, m_fill_value, external_units, internal_units);
-    m_vars[0].set_number("_FillValue", fill_value);
-=======
-    m_vars[0].set_double("_FillValue", to_internal(m_fill_value));
->>>>>>> e783d014
+    m_vars[0].set_number("_FillValue", to_internal(m_fill_value));
     m_vars[0].set_string("comment", "positive flux corresponds to ice gain");
   }
 
@@ -492,9 +455,9 @@
                                 TOTAL_CHANGE),
     m_kind(kind) {
 
-    m_factor = m_config->get_double("constants.ice.density");
-
-    auto ismip6 = m_config->get_boolean("output.ISMIP6");
+    m_factor = m_config->get_number("constants.ice.density");
+
+    auto ismip6 = m_config->get_flag("output.ISMIP6");
 
     std::string
       name              = ismip6 ? "licalvf" : "tendency_of_ice_amount_due_to_calving",
@@ -518,7 +481,7 @@
     set_attrs(long_name, standard_name, internal_units, external_units, 0);
     m_vars[0].set_string("cell_methods", "time: mean");
 
-    m_vars[0].set_double("_FillValue", to_internal(m_fill_value));
+    m_vars[0].set_number("_FillValue", to_internal(m_fill_value));
     m_vars[0].set_string("comment", "positive flux corresponds to ice gain");
   }
 
